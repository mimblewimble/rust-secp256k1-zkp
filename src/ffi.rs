// Bitcoin secp256k1 bindings
// Written in 2014 by
//   Dawid Ciężarkiewicz
//   Andrew Poelstra
//
// To the extent possible under law, the author(s) have dedicated all
// copyright and related and neighboring rights to this software to
// the public domain worldwide. This software is distributed without
// any warranty.
//
// You should have received a copy of the CC0 Public Domain Dedication
// along with this software.
// If not, see <http://creativecommons.org/publicdomain/zero/1.0/>.
//

//! # FFI bindings
//! Direct bindings to the underlying C library functions. These should
//! not be needed for most users.
use std::mem;

use libc::{c_int, c_uchar, c_uint, c_void, size_t, uint64_t};

/// Flag for context to enable no precomputation
pub const SECP256K1_START_NONE: c_uint = (1 << 0) | 0;
/// Flag for context to enable verification precomputation
pub const SECP256K1_START_VERIFY: c_uint = (1 << 0) | (1 << 8);
/// Flag for context to enable signing precomputation
pub const SECP256K1_START_SIGN: c_uint = (1 << 0) | (1 << 9);
/// Flag for keys to indicate uncompressed serialization format
pub const SECP256K1_SER_UNCOMPRESSED: c_uint = (1 << 1) | 0;
/// Flag for keys to indicate compressed serialization format
pub const SECP256K1_SER_COMPRESSED: c_uint = (1 << 1) | (1 << 8);

/// A nonce generation function. Ordinary users of the library
/// never need to see this type; only if you need to control
/// nonce generation do you need to use it. I have deliberately
/// made this hard to do: you have to write your own wrapper
/// around the FFI functions to use it. And it's an unsafe type.
/// Nonces are generated deterministically by RFC6979 by
/// default; there should be no need to ever change this.
pub type NonceFn = unsafe extern "C" fn(nonce32: *mut c_uchar,
                                        msg32: *const c_uchar,
                                        key32: *const c_uchar,
                                        algo16: *const c_uchar,
                                        attempt: c_uint,
                                        data: *const c_void);


/// A Secp256k1 context, containing various precomputed values and such
/// needed to do elliptic curve computations. If you create one of these
/// with `secp256k1_context_create` you MUST destroy it with
/// `secp256k1_context_destroy`, or else you will have a memory leak.
#[derive(Clone, Debug)]
#[repr(C)] pub struct Context(c_int);

/// Secp256k1 aggsig context. As above, needs to be destroyed with
/// `secp256k1_aggsig_context_destroy`
#[derive(Clone, Debug)]
#[repr(C)] pub struct AggSigContext(c_int);

/// Library-internal representation of a Secp256k1 public key
#[repr(C)]
pub struct PublicKey([c_uchar; 64]);
impl_array_newtype!(PublicKey, c_uchar, 64);
impl_raw_debug!(PublicKey);

impl PublicKey {
    /// Create a new (zeroed) public key usable for the FFI interface
    pub fn new() -> PublicKey { PublicKey([0; 64]) }
    /// Create a new (uninitialized) public key usable for the FFI interface
    pub unsafe fn blank() -> PublicKey { mem::uninitialized() }
}

/// Library-internal representation of a Secp256k1 signature
#[repr(C)]
pub struct Signature(pub [c_uchar; 64]);
impl_array_newtype!(Signature, c_uchar, 64);
impl_raw_debug!(Signature);

/// Library-internal representation of a Secp256k1 signature + recovery ID
#[repr(C)]
pub struct RecoverableSignature([c_uchar; 65]);
impl_array_newtype!(RecoverableSignature, c_uchar, 65);
impl_raw_debug!(RecoverableSignature);

/// Library-internal representation of a Secp256k1 aggsig partial signature
#[repr(C)]
pub struct AggSigPartialSignature([c_uchar; 32]);
impl_array_newtype!(AggSigPartialSignature, c_uchar, 32);
impl_raw_debug!(AggSigPartialSignature);

impl Signature {
    /// Create a new (zeroed) signature usable for the FFI interface
    pub fn new() -> Signature { Signature([0; 64]) }
    /// Create a signature from raw data
    pub fn from_data(data: [u8; 64]) -> Signature { Signature(data) }
    /// Create a new (uninitialized) signature usable for the FFI interface
    pub unsafe fn blank() -> Signature { mem::uninitialized() }
}

impl RecoverableSignature {
    /// Create a new (zeroed) signature usable for the FFI interface
    pub fn new() -> RecoverableSignature { RecoverableSignature([0; 65]) }
    /// Create a new (uninitialized) signature usable for the FFI interface
    pub unsafe fn blank() -> RecoverableSignature { mem::uninitialized() }
}

impl AggSigPartialSignature {
    /// Create a new (zeroed) aggsig partial signature usable for the FFI interface
    pub fn new() -> AggSigPartialSignature { AggSigPartialSignature([0; 32]) }
    /// Create a new (uninitialized) signature usable for the FFI interface
    pub unsafe fn blank() -> AggSigPartialSignature { mem::uninitialized() }
}

/// Library-internal representation of an ECDH shared secret
#[repr(C)]
pub struct SharedSecret([c_uchar; 32]);
impl_array_newtype!(SharedSecret, c_uchar, 32);
impl_raw_debug!(SharedSecret);

impl SharedSecret {
    /// Create a new (zeroed) signature usable for the FFI interface
    pub fn new() -> SharedSecret { SharedSecret([0; 32]) }
    /// Create a new (uninitialized) signature usable for the FFI interface
    pub unsafe fn blank() -> SharedSecret { mem::uninitialized() }
}

extern "C" {
    pub static secp256k1_nonce_function_rfc6979: NonceFn;

    pub static secp256k1_nonce_function_default: NonceFn;

    // Contexts
    pub fn secp256k1_context_create(flags: c_uint) -> *mut Context;

    pub fn secp256k1_context_clone(cx: *mut Context) -> *mut Context;

    pub fn secp256k1_context_destroy(cx: *mut Context);

    pub fn secp256k1_context_randomize(cx: *mut Context,
                                       seed32: *const c_uchar)
                                       -> c_int;

    // TODO secp256k1_context_set_illegal_callback
    // TODO secp256k1_context_set_error_callback
    // (Actually, I don't really want these exposed; if either of these
    // are ever triggered it indicates a bug in rust-secp256k1, since
    // one goal is to use Rust's type system to eliminate all possible
    // bad inputs.)

    // Pubkeys
    pub fn secp256k1_ec_pubkey_parse(cx: *const Context, pk: *mut PublicKey,
                                     input: *const c_uchar, in_len: size_t)
                                     -> c_int;

    pub fn secp256k1_ec_pubkey_serialize(cx: *const Context, output: *const c_uchar,
                                         out_len: *mut size_t, pk: *const PublicKey,
                                         compressed: c_uint)
                                         -> c_int;

    // Signatures
    pub fn secp256k1_ecdsa_signature_parse_der(cx: *const Context, sig: *mut Signature,
                                               input: *const c_uchar, in_len: size_t)
                                               -> c_int;

    pub fn secp256k1_ecdsa_signature_parse_compact(cx: *const Context, sig: *mut Signature,
                                                   input64: *const c_uchar)
                                                   -> c_int;

    pub fn ecdsa_signature_parse_der_lax(cx: *const Context, sig: *mut Signature,
                                         input: *const c_uchar, in_len: size_t)
                                         -> c_int;

    pub fn secp256k1_ecdsa_signature_serialize_der(cx: *const Context, output: *const c_uchar,
                                                   out_len: *mut size_t, sig: *const Signature)
                                                   -> c_int;

    pub fn secp256k1_ecdsa_signature_serialize_compact(cx: *const Context, output64: *const c_uchar,
                                                       sig: *const Signature)
                                                       -> c_int;

    pub fn secp256k1_ecdsa_recoverable_signature_parse_compact(cx: *const Context, sig: *mut RecoverableSignature,
                                                               input64: *const c_uchar, recid: c_int)
                                                               -> c_int;

    pub fn secp256k1_ecdsa_recoverable_signature_serialize_compact(cx: *const Context, output64: *const c_uchar,
                                                                   recid: *mut c_int, sig: *const RecoverableSignature)
                                                                   -> c_int;

    pub fn secp256k1_ecdsa_recoverable_signature_convert(cx: *const Context, sig: *mut Signature,
                                                         input: *const RecoverableSignature)
                                                         -> c_int;

    pub fn secp256k1_ecdsa_signature_normalize(cx: *const Context, out_sig: *mut Signature,
                                               in_sig: *const Signature)
                                               -> c_int;

    // ECDSA
    pub fn secp256k1_ecdsa_verify(cx: *const Context,
                                  sig: *const Signature,
                                  msg32: *const c_uchar,
                                  pk: *const PublicKey)
                                  -> c_int;

    pub fn secp256k1_ecdsa_sign(cx: *const Context,
                                sig: *mut Signature,
                                msg32: *const c_uchar,
                                sk: *const c_uchar,
                                noncefn: NonceFn,
                                noncedata: *const c_void)
                                -> c_int;

    pub fn secp256k1_ecdsa_sign_recoverable(cx: *const Context,
                                            sig: *mut RecoverableSignature,
                                            msg32: *const c_uchar,
                                            sk: *const c_uchar,
                                            noncefn: NonceFn,
                                            noncedata: *const c_void)
                                            -> c_int;

    pub fn secp256k1_ecdsa_recover(cx: *const Context,
                                   pk: *mut PublicKey,
                                   sig: *const RecoverableSignature,
                                   msg32: *const c_uchar)
                                   -> c_int;
    // AGGSIG (Schnorr) Multisig
    pub fn secp256k1_aggsig_context_create(cx: *const Context,
                                           pks: *const PublicKey,
                                           n_pks: size_t,
                                           seed32: *const c_uchar)
                                           -> *mut AggSigContext;

    pub fn secp256k1_aggsig_context_destroy(aggctx: *mut AggSigContext);

    pub fn secp256k1_aggsig_generate_nonce(cx: *const Context,
                                           aggctx: *mut AggSigContext,
                                           index: size_t)
                                           -> c_int;

    pub fn secp256k1_aggsig_partial_sign(cx: *const Context,
                                         aggctx: *mut AggSigContext,
                                         sig: *mut AggSigPartialSignature,
                                         msghash32: *const c_uchar,
                                         seckey32: *const c_uchar,
                                         index: size_t)
                                           -> c_int;

    pub fn secp256k1_aggsig_combine_signatures(cx: *const Context,
                                         aggctx: *mut AggSigContext,
                                         sig64: *mut Signature,
                                         partial: *const AggSigPartialSignature,
                                         index: size_t)
                                           -> c_int;

    pub fn secp256k1_aggsig_build_scratch_and_verify(cx: *const Context,
                                                     sig64: *const Signature,
                                                     msg32: *const c_uchar,
                                                     pks: *const PublicKey,
                                                     n_pubkeys: size_t)
                                                         -> c_int;

    // AGGSIG (single sig or single-signer Schnorr)
    pub fn secp256k1_aggsig_export_secnonce_single(cx: *const Context,
                                                   secnonce32: *mut c_uchar,
                                                   seed32: *const c_uchar)
                                                       -> c_int;

    pub fn secp256k1_aggsig_sign_single(cx: *const Context,
                                        sig: *mut Signature,
                                        msg32: *const c_uchar,
                                        seckey32: *const c_uchar,
                                        secnonce32: *const c_uchar,
                                        pubnonce_for_e: *const PublicKey,
                                        pubnonce_total: *const PublicKey,
                                        seed32: *const c_uchar)
                                           -> c_int;

    pub fn secp256k1_aggsig_verify_single(cx: *const Context,
                                          sig: *const Signature,
                                          msg32: *const c_uchar,
                                          pubnonce: *const PublicKey,
                                          pk: *const PublicKey,
                                          is_partial: c_uint)
                                           -> c_int;

    pub fn secp256k1_aggsig_add_signatures_single(cx: *const Context,
                                                  ret_sig: *mut Signature,
                                                  sigs: *const *const c_uchar,
                                                  num_sigs: size_t,
                                                  pubnonce_total: *const PublicKey)
                                                      -> c_int;
    // EC
    pub fn secp256k1_ec_seckey_verify(cx: *const Context,
                                      sk: *const c_uchar) -> c_int;

    pub fn secp256k1_ec_pubkey_create(cx: *const Context, pk: *mut PublicKey,
                                      sk: *const c_uchar) -> c_int;

//TODO secp256k1_ec_privkey_export
//TODO secp256k1_ec_privkey_import

    pub fn secp256k1_ec_privkey_tweak_add(cx: *const Context,
                                          sk: *mut c_uchar,
                                          tweak: *const c_uchar)
                                          -> c_int;

    pub fn secp256k1_ec_pubkey_tweak_add(cx: *const Context,
                                         pk: *mut PublicKey,
                                         tweak: *const c_uchar)
                                         -> c_int;

    pub fn secp256k1_ec_privkey_tweak_mul(cx: *const Context,
                                          sk: *mut c_uchar,
                                          tweak: *const c_uchar)
                                          -> c_int;

    pub fn secp256k1_ec_pubkey_tweak_mul(cx: *const Context,
                                         pk: *mut PublicKey,
                                         tweak: *const c_uchar)
                                         -> c_int;

    pub fn secp256k1_ec_pubkey_combine(cx: *const Context,
                                       out: *mut PublicKey,
                                       ins: *const *const PublicKey,
                                       n: c_int)
                                       -> c_int;

    pub fn secp256k1_ecdh(cx: *const Context,
                          out: *mut SharedSecret,
                          point: *const PublicKey,
                          scalar: *const c_uchar)
                          -> c_int;

    // Generates a switch commitment: *commit = blind * J
    // The commitment is 33 bytes, the blinding factor is 32 bytes.
    pub fn secp256k1_switch_commit(ctx: *const Context,
                                   commit: *mut c_uchar,
                                   blind: *const c_uchar,
                                   gen: *const c_uchar)
                                   -> c_int;

	// Generates a pedersen commitment: *commit = blind * G + value * G2.
	// The commitment is 33 bytes, the blinding factor is 32 bytes.
	pub fn secp256k1_pedersen_commit(
		ctx: *const Context,
		commit: *mut c_uchar,
		blind: *const c_uchar,
		value: uint64_t,
		gen: *const c_uchar
	) -> c_int;

	// Get the public key of a pedersen commitment
	pub fn secp256k1_pedersen_commitment_to_pubkey(
	    cx: *const Context, pk: *mut PublicKey,
	    commit: *const c_uchar) -> c_int;

	// Takes a list of n pointers to 32 byte blinding values, the first negs
	// of which are treated with positive sign and the rest negative, then
	// calculates an additional blinding value that adds to zero.
	pub fn secp256k1_pedersen_blind_sum(
		ctx: *const Context,
		blind_out: *const c_uchar,
		blinds: *const *const c_uchar,
		n: size_t,
		npositive: size_t
	) -> c_int;

	// Takes two list of 33-byte commitments and sums the first set, subtracts
	// the second and returns the resulting commitment.
	pub fn secp256k1_pedersen_commit_sum(
		ctx: *const Context,
		commit_out: *const c_uchar,
		commits: *const *const c_uchar,
		pcnt: size_t,
		ncommits: *const *const c_uchar,
		ncnt: size_t
	) -> c_int;

	// Takes two list of 33-byte commitments and sums the first set and
	// subtracts the second and verifies that they sum to 0.
	pub fn secp256k1_pedersen_verify_tally(ctx: *const Context,
		commits: *const *const c_uchar,
		pcnt: size_t,
		ncommits: *const *const c_uchar,
		ncnt: size_t
	) -> c_int;

	pub fn secp256k1_rangeproof_info(
		ctx: *const Context,
		exp: *mut c_int,
		mantissa: *mut c_int,
		min_value: *mut uint64_t,
		max_value: *mut uint64_t,
		proof: *const c_uchar,
		plen: size_t,
		extra_commit: *const c_uchar,
		extra_commit_len: size_t,
		gen: *const c_uchar
	) -> c_int;

	pub fn secp256k1_rangeproof_rewind(
		ctx: *const Context,
		blind_out: *mut c_uchar,
		value_out: *mut uint64_t,
		message_out: *mut c_uchar,
		outlen: *mut size_t,
		nonce: *const c_uchar,
		min_value: *mut uint64_t,
		max_value: *mut uint64_t,
		commit: *const c_uchar,
		proof: *const c_uchar,
		plen: size_t,
		extra_commit: *const c_uchar,
		extra_commit_len: size_t,
		gen: *const c_uchar
	) -> c_int;

	pub fn secp256k1_rangeproof_verify(
		ctx: *const Context,
		min_value: &mut uint64_t,
		max_value: &mut uint64_t,
		commit: *const c_uchar,
		proof: *const c_uchar,
		plen: size_t,
		extra_commit: *const c_uchar,
		extra_commit_len: size_t,
		gen: *const c_uchar
	) -> c_int;

	pub fn secp256k1_rangeproof_sign(
		ctx: *const Context,
		proof: *mut c_uchar,
		plen: *mut size_t,
		min_value: uint64_t,
		commit: *const c_uchar,
		blind: *const c_uchar,
		nonce: *const c_uchar,
		exp: c_int,
		min_bits: c_int,
		value: uint64_t,
		message: *const c_uchar,
		msg_len: size_t,
		extra_commit: *const c_uchar,
		extra_commit_len: size_t,
		gen: *const c_uchar
	) -> c_int;

	pub fn secp256k1_bulletproof_rangeproof_prove_single_w_scratch(
		ctx: *const Context,
		proof: *mut c_uchar,
		plen: *mut size_t,
		value: uint64_t,
		blind: *const c_uchar,
		gen: *const c_uchar,
		nbits: size_t,
		nonce: *const c_uchar,
		extra_commit: *const c_uchar,
		extra_commit_len: size_t,
		message: *const c_uchar
	) -> c_int;

	pub fn secp256k1_bulletproof_rangeproof_verify_single_w_scratch(
		ctx: *const Context,
		proof: *const c_uchar,
		plen: size_t,
		commit: *const c_uchar,
		nbits: size_t,
		gen: *const c_uchar,
		extra_commit: *const c_uchar,
		extra_commit_len: size_t
	) -> c_int;

<<<<<<< HEAD
	pub fn secp256k1_bulletproof_rangeproof_unwind_message(
=======
	pub fn secp256k1_bulletproof_rangeproof_verify_multi(
		ctx: *const Context,
		scratch: *mut ScratchSpace,
		gens: *const BulletproofGenerators,
		proofs: *const *const c_uchar,
		n_proofs: size_t,
		plen: size_t,
		min_values: *const uint64_t,
		commits: *const *const c_uchar,
		n_commits: size_t,
		nbits: size_t,
		value_gen: *const c_uchar,
		extra_commit: *const *const c_uchar,
		extra_commit_len: *const size_t
	) -> c_int;

	pub fn secp256k1_bulletproof_rangeproof_rewind(
>>>>>>> 2564e8ce
		ctx: *const Context,
		proof: *const c_uchar,
		plen: size_t,
		commit: *const c_uchar,
		nbits: size_t,
		gen: *const c_uchar,
		extra_commit: *const c_uchar,
		extra_commit_len: size_t,
		blind: *const c_uchar,
		nonce: *const c_uchar,
		message: *mut c_uchar,
	) -> c_int;
}<|MERGE_RESOLUTION|>--- conflicted
+++ resolved
@@ -470,9 +470,6 @@
 		extra_commit_len: size_t
 	) -> c_int;
 
-<<<<<<< HEAD
-	pub fn secp256k1_bulletproof_rangeproof_unwind_message(
-=======
 	pub fn secp256k1_bulletproof_rangeproof_verify_multi(
 		ctx: *const Context,
 		scratch: *mut ScratchSpace,
@@ -490,7 +487,6 @@
 	) -> c_int;
 
 	pub fn secp256k1_bulletproof_rangeproof_rewind(
->>>>>>> 2564e8ce
 		ctx: *const Context,
 		proof: *const c_uchar,
 		plen: size_t,
