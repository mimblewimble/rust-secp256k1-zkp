// Bitcoin secp256k1 bindings
// Written in 2014 by
//   Dawid Ciężarkiewicz
//   Andrew Poelstra
// 2018 The Grin Developers
//
// To the extent possible under law, the author(s) have dedicated all
// copyright and related and neighboring rights to this software to
// the public domain worldwide. This software is distributed without
// any warranty.
//
// You should have received a copy of the CC0 Public Domain Dedication
// along with this software.
// If not, see <http://creativecommons.org/publicdomain/zero/1.0/>.
//

//! # Pedersen commitments and related range proofs

use libc::size_t;
use std::cmp::min;
use std::fmt;
use std::mem;
use std::ptr;
use std::u64;

use crate::ContextFlag;
use crate::Error::{self, InvalidPublicKey};
use crate::Secp256k1;

use super::{Message, Signature};
use crate::aggsig::ZERO_256;
use crate::constants;
use crate::ffi;
use crate::key::{self, PublicKey, SecretKey};
use rand::{thread_rng, Rng};
use serde::{de, ser};

const MAX_WIDTH: usize = 1 << 20;
const SCRATCH_SPACE_SIZE: size_t = 256 * MAX_WIDTH;
const MAX_GENERATORS: size_t = 256;

/// Shared Bullet Proof Generators (avoid recreating every time)
static mut SHARED_BULLETGENERATORS: Option<*mut ffi::BulletproofGenerators> = None;

// TODO: Check whether this matters if this is used with a different context; don't think it does
fn shared_generators(ctx: *mut ffi::Context) -> *mut ffi::BulletproofGenerators {
	unsafe {
		match SHARED_BULLETGENERATORS.clone() {
			Some(s) => s,
			None => {
				SHARED_BULLETGENERATORS = Some(ffi::secp256k1_bulletproof_generators_create(
					ctx,
					constants::GENERATOR_G.as_ptr(),
					MAX_GENERATORS,
				));
				SHARED_BULLETGENERATORS.unwrap()
			}
		}
	}
}

/// underling lib's representation of a commit, which is now a full 64 bytes
pub struct CommitmentInternal(pub [u8; constants::PEDERSEN_COMMITMENT_SIZE_INTERNAL]);
impl Copy for CommitmentInternal {}
impl_array_newtype!(CommitmentInternal, u8, constants::PEDERSEN_COMMITMENT_SIZE_INTERNAL);
impl_pretty_debug!(CommitmentInternal);


impl CommitmentInternal {
	/// Uninitialized commitment, use with caution
	pub unsafe fn blank() -> CommitmentInternal {
		mem::uninitialized()
	}
}

/// A Pedersen commitment
pub struct Commitment(pub [u8; constants::PEDERSEN_COMMITMENT_SIZE]);
impl Copy for Commitment {}
impl_array_newtype!(Commitment, u8, constants::PEDERSEN_COMMITMENT_SIZE);
impl_pretty_debug!(Commitment);

impl Commitment {
	/// Builds a Hash from a byte vector. If the vector is too short, it will be
	/// completed by zeroes. If it's too long, it will be truncated.
	pub fn from_vec(v: Vec<u8>) -> Commitment {
		let mut h = [0; constants::PEDERSEN_COMMITMENT_SIZE];
		for i in 0..min(v.len(), constants::PEDERSEN_COMMITMENT_SIZE) {
			h[i] = v[i];
		}
		Commitment(h)
	}

	/// Uninitialized commitment, use with caution
	unsafe fn blank() -> Commitment {
		mem::uninitialized()
	}

	/// Converts a commitment to a public key
	pub fn to_pubkey(&self, secp: &Secp256k1) -> Result<key::PublicKey, Error> {
		let mut pk = unsafe { ffi::PublicKey::blank() };
		unsafe {
			let commit = secp.commit_parse(self.0.clone())?;
			if ffi::secp256k1_pedersen_commitment_to_pubkey(secp.ctx, &mut pk, commit.as_ptr()) == 1 {
				Ok(key::PublicKey::from_secp256k1_pubkey(pk))
			} else {
				Err(InvalidPublicKey)
			}
		}
	}
}

/// A range proof. Typically much larger in memory that the above (~5k).
#[derive(Copy)]
pub struct RangeProof {
	/// The proof itself, at most 5134 bytes long
	pub proof: [u8; constants::MAX_PROOF_SIZE],
	/// The length of the proof
	pub plen: usize,
}

impl PartialEq for RangeProof {
	fn eq(&self, other: &Self) -> bool {
		self.proof.as_ref() == other.proof.as_ref()
	}
}

impl Clone for RangeProof {
	#[inline]
	fn clone(&self) -> RangeProof {
		unsafe {
			use std::ptr::copy_nonoverlapping;
			let mut ret: [u8; constants::MAX_PROOF_SIZE] = mem::uninitialized();
			copy_nonoverlapping(
				self.proof.as_ptr(),
				ret.as_mut_ptr(),
				mem::size_of::<RangeProof>(),
			);
			RangeProof {
				proof: ret,
				plen: self.plen,
			}
		}
	}
}

impl ser::Serialize for RangeProof {
	fn serialize<S>(&self, s: S) -> Result<S::Ok, S::Error>
	where
		S: ser::Serializer,
	{
		(&self.proof[..self.plen]).serialize(s)
	}
}

struct Visitor;

impl<'di> de::Visitor<'di> for Visitor {
	type Value = RangeProof;

	fn expecting(&self, formatter: &mut fmt::Formatter) -> fmt::Result {
		formatter.write_str("an array of bytes")
	}

	#[inline]
	fn visit_seq<V>(self, mut v: V) -> Result<RangeProof, V::Error>
	where
		V: de::SeqAccess<'di>,
	{
		unsafe {
			let mut ret: [u8; constants::MAX_PROOF_SIZE] = mem::uninitialized();
			let mut i = 0;
			while let Some(val) = v.next_element()? {
				ret[i] = val;
				i += 1;
			}
			Ok(RangeProof {
				proof: ret,
				plen: i,
			})
		}
	}
}

impl<'de> de::Deserialize<'de> for RangeProof {
	fn deserialize<D>(d: D) -> Result<RangeProof, D::Error>
	where
		D: de::Deserializer<'de>,
	{
		// Begin actual function
		d.deserialize_seq(Visitor)
	}
}

impl AsRef<[u8]> for RangeProof {
	fn as_ref(&self) -> &[u8] {
		&self.proof[..self.plen as usize]
	}
}

// This is a macro that check zero public key
macro_rules! is_zero_pubkey {
	(retnone => $e:expr) => {
		match $e {
			Some(n) => {
				if (n.0).0.starts_with(&ZERO_256) {
					return None;
					}
				n.as_mut_ptr()
				}
			None => ptr::null_mut(),
			}
	};
	(ignore => $e:expr) => {
		match $e {
			Some(n) => n.as_mut_ptr(),
			None => ptr::null_mut(),
			}
	};
}

impl RangeProof {
	/// Create the zero range proof
	pub fn zero() -> RangeProof {
		RangeProof {
			proof: [0; constants::MAX_PROOF_SIZE],
			plen: 0,
		}
	}
	/// The range proof as a byte slice.
	pub fn bytes(&self) -> &[u8] {
		&self.proof[..self.plen as usize]
	}
	/// Length of the range proof in bytes.
	pub fn len(&self) -> usize {
		self.plen
	}
}

/// A message included in a range proof.
/// The message is recoverable by rewinding a range proof
/// passing in the same nonce that was used to originally create the range proof.
#[derive(Clone)]
pub struct ProofMessage(Vec<u8>);

impl ProofMessage {
	/// Creates an empty message.
	pub fn empty() -> ProofMessage {
		ProofMessage(vec![])
	}

	/// Creates a message from a byte slice.
	pub fn from_bytes(array: &[u8]) -> ProofMessage {
		let mut msg = vec![];
		for &value in array {
			msg.push(value);
		}
		ProofMessage(msg)
	}

	/// Converts the message to a byte slice.
	pub fn as_bytes(&self) -> &[u8] {
		self.0.iter().as_slice()
	}

	/// Converts the message to a raw pointer.
	pub fn as_ptr(&self) -> *const u8 {
		self.0.as_ptr()
	}

	/// The length of the message.
	/// This will be PROOF_MSG_SIZE unless the message has been truncated.
	pub fn len(&self) -> usize {
		self.0.len()
	}

	/// Message in the range proof is the first len bytes of the fixed PROOF_MSG_SIZE.
	/// We can truncate it to the correct size if we know how many bytes we care about.
	/// This probably implies the message will take a known format.
	pub fn truncate(&mut self, len: usize) {
		self.0.truncate(len)
	}

	/// Push a byte onto the message
	pub fn push(&mut self, value: u8) {
		self.0.push(value);
	}
}

impl ::std::cmp::PartialEq for ProofMessage {
	fn eq(&self, other: &ProofMessage) -> bool {
		self.0[..] == other.0[..]
	}
}
impl ::std::cmp::Eq for ProofMessage {}

impl ::std::fmt::Debug for ProofMessage {
	fn fmt(&self, f: &mut ::std::fmt::Formatter) -> ::std::fmt::Result {
		write!(f, "{}(", stringify!(ProofMessage))?;
		for i in self.0.iter().cloned() {
			write!(f, "{:02x}", i)?;
		}
		write!(f, ")")
	}
}

/// The range that was proven
#[derive(Debug)]
pub struct ProofRange {
	/// Min value that was proven
	pub min: u64,
	/// Max value that was proven
	pub max: u64,
}

/// Information about a valid proof after rewinding it.
#[derive(Debug)]
pub struct ProofInfo {
	/// Whether the proof is valid or not
	pub success: bool,
	/// Value that was used by the commitment
	pub value: u64,
	/// Blinding factor that was used (Bulletproofs)
	pub blinding: SecretKey,
	/// Message embedded in the proof
	pub message: ProofMessage,
	/// Length of the embedded message (message is "padded" with garbage to fixed number of bytes)
	pub mlen: usize,
	/// Min value that was proven
	pub min: u64,
	/// Max value that was proven
	pub max: u64,
	/// Exponent used by the proof
	pub exp: i32,
	/// Mantissa used by the proof
	pub mantissa: i32,
}

impl ::std::fmt::Debug for RangeProof {
	fn fmt(&self, f: &mut ::std::fmt::Formatter) -> ::std::fmt::Result {
		write!(f, "{}(", stringify!(RangeProof))?;
		for i in self.proof[..self.plen].iter().cloned() {
			write!(f, "{:02x}", i)?;
		}
		write!(f, ")[{}]", self.plen)
	}
}

impl Secp256k1 {
	/// verify commitment
	pub fn verify_from_commit(
		&self,
		msg: &Message,
		sig: &Signature,
		commit: &Commitment,
	) -> Result<(), Error> {
		if self.caps != ContextFlag::Commit {
			return Err(Error::IncapableContext);
		}

		let pubkey = commit.to_pubkey(&self).unwrap();

		let result = self.verify(msg, sig, &pubkey);
		match result {
			Ok(x) => Ok(x),
			Err(_) => result,
		}
	}

	/// Parse a commit into an internal representation
	fn commit_parse(&self, c_in: [u8;constants::PEDERSEN_COMMITMENT_SIZE])
	-> Result<CommitmentInternal, Error> {
		let c_out = unsafe {
			let mut c_out = CommitmentInternal::blank();
			ffi::secp256k1_pedersen_commitment_parse(
				self.ctx,
				c_out.as_mut_ptr(),
				c_in.as_ptr(),
			);
			c_out
		};
		Ok(c_out)
	}

	/// Parse a commit into an internal representation
	fn commit_ser(&self, c_in: [u8;constants::PEDERSEN_COMMITMENT_SIZE_INTERNAL])
	-> Result<Commitment, Error> {
		let c_out = unsafe {
			let mut c_out = Commitment::blank();
			ffi:: secp256k1_pedersen_commitment_serialize(
				self.ctx,
				c_out.as_mut_ptr(),
				c_in.as_ptr(),
			);
			c_out
		};
		Ok(c_out)
	}

	/// Creates a pedersen commitment from a value and a blinding factor
	pub fn commit(&self, value: u64, blind: SecretKey) -> Result<Commitment, Error> {
		if self.caps != ContextFlag::Commit {
			return Err(Error::IncapableContext);
		}
		let mut commit_i = [0; constants::PEDERSEN_COMMITMENT_SIZE_INTERNAL];
		unsafe {
			ffi::secp256k1_pedersen_commit(
				self.ctx,
				commit_i.as_mut_ptr(),
				blind.as_ptr(),
				value,
				constants::GENERATOR_H.as_ptr(),
				constants::GENERATOR_G.as_ptr(),
			)
		};
		Ok(self.commit_ser(commit_i)?)
	}

	/// Creates a pedersen commitment from a two blinding factors
	pub fn commit_blind(&self, value: SecretKey, blind: SecretKey) -> Result<Commitment, Error> {
		if self.caps != ContextFlag::Commit {
			return Err(Error::IncapableContext);
		}
		let mut commit_i = [0; constants::PEDERSEN_COMMITMENT_SIZE_INTERNAL];
		unsafe {
			ffi::secp256k1_pedersen_blind_commit(
				self.ctx,
				commit_i.as_mut_ptr(),
				blind.as_ptr(),
				value.as_ptr(),
				constants::GENERATOR_H.as_ptr(),
				constants::GENERATOR_G.as_ptr(),
			)
		};
		Ok(self.commit_ser(commit_i)?)
	}

	/// Convenience method to Create a pedersen commitment only from a value,
	/// with a zero blinding factor
	pub fn commit_value(&self, value: u64) -> Result<Commitment, Error> {
		if self.caps != ContextFlag::Commit {
			return Err(Error::IncapableContext);
		}
		let mut commit_i = [0; constants::PEDERSEN_COMMITMENT_SIZE_INTERNAL];
		let zblind = [0u8; 32];

		unsafe {
			ffi::secp256k1_pedersen_commit(
				self.ctx,
				commit_i.as_mut_ptr(),
				zblind.as_ptr(),
				value,
				constants::GENERATOR_H.as_ptr(),
				constants::GENERATOR_G.as_ptr(),
			)
		};
		Ok(self.commit_ser(commit_i)?)
	}

	/// Taking vectors of positive and negative commitments as well as an
	/// expected excess, verifies that it all sums to zero.
	pub fn verify_commit_sum(&self, positive: Vec<Commitment>, negative: Vec<Commitment>) -> bool {
		let pos = map_vec!(positive, |p| { self.commit_parse(p.0).unwrap() });
		let neg = map_vec!(negative, |n| self.commit_parse(n.0).unwrap());
		let pos = map_vec!(pos, |p| p.0.as_ptr());
		let neg = map_vec!(neg, |n| n.0.as_ptr());
		unsafe {
			ffi::secp256k1_pedersen_verify_tally(
				self.ctx,
				pos.as_ptr(),
				pos.len() as size_t,
				neg.as_ptr(),
				neg.len() as size_t,
			) == 1
		}
	}

	/// Computes the sum of multiple positive and negative pedersen commitments.
	pub fn commit_sum(
		&self,
		positive: Vec<Commitment>,
		negative: Vec<Commitment>,
	) -> Result<Commitment, Error> {
		let pos = map_vec!(positive, |p| self.commit_parse(p.0).unwrap());
		let neg = map_vec!(negative, |n| self.commit_parse(n.0).unwrap());
		let pos = map_vec!(pos, |p| p.0.as_ptr());
		let neg = map_vec!(neg, |n| n.0.as_ptr());
		let mut ret_i = unsafe { CommitmentInternal::blank() };
		let err = unsafe {
			ffi::secp256k1_pedersen_commit_sum(
				self.ctx,
				ret_i.as_mut_ptr(),
				pos.as_ptr(),
				pos.len() as size_t,
				neg.as_ptr(),
				neg.len() as size_t,
			)
		};
		if err == 1 {
			Ok(self.commit_ser(ret_i.0)?)
		} else {
			Err(Error::IncorrectCommitSum)
		}
	}

	/// Computes the sum of multiple positive and negative blinding factors.
	pub fn blind_sum(
		&self,
		positive: Vec<SecretKey>,
		negative: Vec<SecretKey>,
	) -> Result<SecretKey, Error> {
		let mut neg = map_vec!(negative, |n| n.as_ptr());
		let mut all = map_vec!(positive, |p| p.as_ptr());
		all.append(&mut neg);
		let mut ret: [u8; 32] = unsafe { mem::uninitialized() };
		unsafe {
			assert_eq!(
				ffi::secp256k1_pedersen_blind_sum(
					self.ctx,
					ret.as_mut_ptr(),
					all.as_ptr(),
					all.len() as size_t,
					positive.len() as size_t,
				),
				1
			);
		}
		// secp256k1 should never return an invalid private
		SecretKey::from_slice(self, &ret)
	}

	/// Compute a blinding factor using a switch commitment
	pub fn blind_switch(&self, value: u64, blind: SecretKey) -> Result<SecretKey, Error> {
		if self.caps != ContextFlag::Commit {
			return Err(Error::IncapableContext);
		}
		let mut ret: [u8; 32] = unsafe { mem::uninitialized() };
		unsafe {
			assert_eq!(
				ffi::secp256k1_blind_switch(
					self.ctx,
					ret.as_mut_ptr(),
					blind.as_ptr(),
					value,
					constants::GENERATOR_H.as_ptr(),
					constants::GENERATOR_G.as_ptr(),
					constants::GENERATOR_PUB_J_RAW.as_ptr(),
				),
				1
			)
		}
		SecretKey::from_slice(self, &ret)
	}

	/// Convenience function for generating a random nonce for a range proof.
	/// We will need the nonce later if we want to rewind the range proof.
	pub fn nonce(&self) -> [u8; 32] {
		thread_rng().gen::<[u8; 32]>()
	}

	/// Produces a range proof for the provided value, using min and max
	/// bounds, relying
	/// on the blinding factor and commitment.
	pub fn range_proof(
		&self,
		min: u64,
		value: u64,
		blind: SecretKey,
		commit: Commitment,
		message: ProofMessage,
	) -> RangeProof {
		let mut retried = false;
		let mut proof = [0; constants::MAX_PROOF_SIZE];
		let mut plen = constants::MAX_PROOF_SIZE as size_t;

		// use a "known key" as the nonce, specifically the blinding factor
		// of the commitment for which we are generating the range proof
		// so we can later recover the value and the message by unwinding the range proof
		// with the same nonce
		let nonce = blind.clone();

		let extra_commit = [0u8; 33];

		let commit = self.commit_parse(commit.0).unwrap();

		// TODO - confirm this reworked retry logic works as expected
		// pretty sure the original approach retried on success (so twice in total)
		// and just kept looping forever on error
		loop {
			let success = unsafe {
				// because: "This can randomly fail with probability around one in 2^100.
				// If this happens, buy a lottery ticket and retry."
				ffi::secp256k1_rangeproof_sign(
					self.ctx,
					proof.as_mut_ptr(),
					&mut plen,
					min,
					commit.as_ptr(),
					blind.as_ptr(),
					nonce.as_ptr(),
					0,
					64,
					value,
					message.as_ptr(),
					message.len(),
					extra_commit.as_ptr(),
					0 as size_t,
					constants::GENERATOR_H.as_ptr(),
				) == 1
			};
			// break out of the loop immediately on success or
			// or on the 2nd attempt if we retried
			if success || retried {
				break;
			} else {
				retried = true;
			}
		}
		RangeProof {
			proof: proof,
			plen: plen as usize,
		}
	}

	/// Verify a proof that a committed value is within a range.
	pub fn verify_range_proof(
		&self,
		commit: Commitment,
		proof: RangeProof,
	) -> Result<ProofRange, Error> {
		let mut min: u64 = 0;
		let mut max: u64 = 0;

		let extra_commit = [0u8; 33];

		let commit = self.commit_parse(commit.0)?;

		let success = unsafe {
			ffi::secp256k1_rangeproof_verify(
				self.ctx,
				&mut min,
				&mut max,
				commit.as_ptr(),
				proof.proof.as_ptr(),
				proof.plen as size_t,
				extra_commit.as_ptr(),
				0 as size_t,
				constants::GENERATOR_H.as_ptr(),
			) == 1
		};

		if success {
			Ok(ProofRange { min: min, max: max })
		} else {
			Err(Error::InvalidRangeProof)
		}
	}

	/// Verify a range proof and rewind the proof to recover information
	/// sent by its author.
	pub fn rewind_range_proof(
		&self,
		commit: Commitment,
		proof: RangeProof,
		nonce: SecretKey,
	) -> ProofInfo {
		let mut value: u64 = 0;
		let mut blind: [u8; 32] = unsafe { mem::uninitialized() };
		let mut message: [u8; constants::PROOF_MSG_SIZE] = unsafe { mem::uninitialized() };
		let mut mlen: usize = constants::PROOF_MSG_SIZE;
		let mut min: u64 = 0;
		let mut max: u64 = 0;

		let extra_commit = [0u8; 33];

		let commit = self.commit_parse(commit.0).unwrap();

		let success = unsafe {
			ffi::secp256k1_rangeproof_rewind(
				self.ctx,
				blind.as_mut_ptr(),
				&mut value,
				message.as_mut_ptr(),
				&mut mlen,
				nonce.as_ptr(),
				&mut min,
				&mut max,
				commit.as_ptr(),
				proof.proof.as_ptr(),
				proof.plen as size_t,
				extra_commit.as_ptr(),
				0 as size_t,
				constants::GENERATOR_H.as_ptr(),
			) == 1
		};

		ProofInfo {
			success: success,
			value: value,
			message: ProofMessage::from_bytes(&message),
			blinding: SecretKey([0; constants::SECRET_KEY_SIZE]),
			mlen: mlen,
			min: min,
			max: max,
			exp: 0,
			mantissa: 0,
		}
	}

	/// General information extracted from a range proof. Does not provide any
	/// information about the value or the message (see rewind).
	pub fn range_proof_info(&self, proof: RangeProof) -> ProofInfo {
		let mut exp: i32 = 0;
		let mut mantissa: i32 = 0;
		let mut min: u64 = 0;
		let mut max: u64 = 0;

		let success = unsafe {
			ffi::secp256k1_rangeproof_info(
				self.ctx,
				&mut exp,
				&mut mantissa,
				&mut min,
				&mut max,
				proof.proof.as_ptr(),
				proof.plen as size_t,
			) == 1
		};
		ProofInfo {
			success: success,
			value: 0,
			message: ProofMessage::empty(),
			blinding: SecretKey([0; constants::SECRET_KEY_SIZE]),
			mlen: 0,
			min: min,
			max: max,
			exp: exp,
			mantissa: mantissa,
		}
	}

	/// Produces a bullet proof for the provided value, using min and max
	/// bounds, relying on the blinding factor and value. If a message is passed,
	/// it will be truncated or padded to exactly BULLET_PROOF_MSG_SIZE bytes
	pub fn bullet_proof(
		&self,
		value: u64,
		blind: SecretKey,
		rewind_nonce: SecretKey,
		private_nonce: SecretKey,
		extra_data_in: Option<Vec<u8>>,
		message: Option<ProofMessage>,
	) -> RangeProof {
		let mut proof = [0; constants::MAX_PROOF_SIZE];
		let mut plen = constants::MAX_PROOF_SIZE as size_t;

		let blind_vec: Vec<SecretKey> = vec![blind];
		let blind_vec = map_vec!(blind_vec, |p| p.0.as_ptr());
		let n_bits = 64;

		let (extra_data_len, extra_data) = match extra_data_in.as_ref() {
			Some(d) => (d.len(), d.as_ptr()),
			None => (0, ptr::null()),
		};

		let mut message = message;
		let message_ptr = match message.as_mut() {
			Some(m) => {
				while m.len() < constants::BULLET_PROOF_MSG_SIZE {
					m.push(0u8);
				}
				m.truncate(constants::BULLET_PROOF_MSG_SIZE);
				m.as_ptr()
			},
			None => ptr::null(),
		};

		// This api is not for multi-party range proof, so all null for these 4 parameters.
		let tau_x = ptr::null_mut();
		let t_one = ptr::null_mut();
		let t_two = ptr::null_mut();
		let commits = ptr::null_mut();

		let _success = unsafe {
			let scratch = ffi::secp256k1_scratch_space_create(self.ctx, SCRATCH_SPACE_SIZE);
			let result = ffi::secp256k1_bulletproof_rangeproof_prove(
				self.ctx,
				scratch,
				shared_generators(self.ctx),
				proof.as_mut_ptr(),
				&mut plen,
				tau_x,
				t_one,
				t_two,
				&value,
				ptr::null(), // min_values: NULL for all-zeroes minimum values to prove ranges above
				blind_vec.as_ptr(),
				commits,
				1,
				constants::GENERATOR_H.as_ptr(),
				n_bits as size_t,
				rewind_nonce.as_ptr(),
				private_nonce.as_ptr(),
				extra_data,
				extra_data_len as size_t,
				message_ptr,
			);

			//			ffi::secp256k1_bulletproof_generators_destroy(self.ctx, *gens);
			ffi::secp256k1_scratch_space_destroy(scratch);

			result == 1
		};

		RangeProof {
			proof: proof,
			plen: plen as usize,
		}
	}

	/// Produces a bullet proof for multi-party commitment
	pub fn bullet_proof_multisig(
		&self,
		value: u64,
		blind: SecretKey,
		nonce: SecretKey,
		extra_data_in: Option<Vec<u8>>,
		message: Option<ProofMessage>,
		tau_x: Option<&mut SecretKey>,
		t_one: Option<&mut PublicKey>,
		t_two: Option<&mut PublicKey>,
		commits: Vec<Commitment>,
		private_nonce: Option<&SecretKey>,
		step: u8, // 0 for last step. 1 for first step.
	) -> Option<RangeProof> {
		let last_step = if 0 == step { true } else { false };
		let first_step = if 1 == step { true } else { false };

		let mut proof = [0; constants::MAX_PROOF_SIZE];
		let mut plen = constants::MAX_PROOF_SIZE as size_t;

		let blind_vec: Vec<SecretKey> = vec![blind];
		let blind_vec = map_vec!(blind_vec, |p| p.0.as_ptr());
		let n_bits = 64;

		let (extra_data_len, extra_data) = match extra_data_in.as_ref() {
			Some(d) => (d.len(), d.as_ptr()),
			None => (0, ptr::null()),
		};

		let mut message = message;
		let message_ptr = match message.as_mut() {
			Some(m) => {
				while m.len() < constants::BULLET_PROOF_MSG_SIZE {
					m.push(0u8);
				}
				m.truncate(constants::BULLET_PROOF_MSG_SIZE);
				m.as_ptr()
			},
			None => ptr::null(),
		};

		let tau_x = match tau_x {
			Some(n) => n.0.as_mut_ptr(),
			None => ptr::null_mut(),
		};

		let t_one_ptr;
		let t_two_ptr;
		if first_step {
			t_one_ptr = is_zero_pubkey!(ignore  => t_one);
			t_two_ptr = is_zero_pubkey!(ignore  => t_two);
		} else {
			t_one_ptr = is_zero_pubkey!(retnone => t_one);
			t_two_ptr = is_zero_pubkey!(retnone => t_two);
		};

		let commit_vec;
		let commit_ptr_vec;
		let commit_ptr_vec_ptr = if commits.len() > 0 {
			commit_vec = map_vec!(commits, |c| self.commit_parse(c.0).unwrap());
			commit_ptr_vec = map_vec!(commit_vec, |c| c.as_ptr());
			commit_ptr_vec.as_ptr()
		} else {
			ptr::null()
		};

		let private_nonce = match private_nonce {
			Some(n) => n.as_ptr(),
			None => ptr::null(),
		};

		let _success = unsafe {
			let scratch = ffi::secp256k1_scratch_space_create(self.ctx, SCRATCH_SPACE_SIZE);
			let result = ffi::secp256k1_bulletproof_rangeproof_prove(
				self.ctx,
				scratch,
				shared_generators(self.ctx),
				if last_step {
					proof.as_mut_ptr()
				} else {
					ptr::null_mut()
				},
				if last_step {
					&mut plen
				} else {
					ptr::null_mut()
				},
				tau_x,
				t_one_ptr,
				t_two_ptr,
				&value,
				ptr::null(), // min_values: NULL for all-zeroes minimum values to prove ranges above
				blind_vec.as_ptr(),
				commit_ptr_vec_ptr,
				1,
				constants::GENERATOR_H.as_ptr(),
				n_bits as size_t,
				nonce.as_ptr(),
				private_nonce,
				extra_data,
				extra_data_len as size_t,
				message_ptr,
			);

			ffi::secp256k1_scratch_space_destroy(scratch);

			result == 1
		};

		if last_step {
			Some(RangeProof {
				proof: proof,
				plen: plen as usize,
			})
		} else {
			None
		}
	}

	/// Verify with bullet proof that a committed value is positive
	pub fn verify_bullet_proof(
		&self,
		commit: Commitment,
		proof: RangeProof,
		extra_data_in: Option<Vec<u8>>,
	) -> Result<ProofRange, Error> {
		let n_bits = 64;

		let extra_data;
		let (extra_data_len, extra_data) = match extra_data_in {
			Some(d) => {
				extra_data = d;
				(extra_data.len(), extra_data.as_ptr())
			},
			None => (0, ptr::null()),
		};

		let commit = self.commit_parse(commit.0).unwrap();

		let success = unsafe {
			let scratch = ffi::secp256k1_scratch_space_create(self.ctx, SCRATCH_SPACE_SIZE);
			let result = ffi::secp256k1_bulletproof_rangeproof_verify(
				self.ctx,
				scratch,
				shared_generators(self.ctx),
				proof.proof.as_ptr(),
				proof.plen as size_t,
				ptr::null(), // min_values: NULL for all-zeroes minimum values to prove ranges above
				commit.0.as_ptr(),
				1,
				n_bits as size_t,
				constants::GENERATOR_H.as_ptr(),
				extra_data,
				extra_data_len as size_t,
			);
			//			ffi::secp256k1_bulletproof_generators_destroy(self.ctx, gens);
			ffi::secp256k1_scratch_space_destroy(scratch);
			result == 1
		};

		if success {
			Ok(ProofRange {
				min: 0,
				max: u64::MAX,
			})
		} else {
			Err(Error::InvalidRangeProof)
		}
	}

	/// Verify with bullet proof that a committed value is positive
	pub fn verify_bullet_proof_multi(
		&self,
		commits: Vec<Commitment>,
		proofs: Vec<RangeProof>,
		extra_data_in: Option<Vec<Vec<u8>>>,
	) -> Result<ProofRange, Error> {
		let n_bits = 64;

		let proof_size = if proofs.len() > 0 {
			proofs[0].plen
		} else {
			constants::SINGLE_BULLET_PROOF_SIZE
		};

		let commit_vec = map_vec!(commits, |c| self.commit_parse(c.0).unwrap());
		let commit_vec = map_vec!(commit_vec, |c| c.as_ptr());
		let proof_vec = map_vec!(proofs, |p| p.proof.as_ptr());
		//		let min_values = vec![0; proofs.len()];

		// array of generator multiplied by value in pedersen commitments (cannot be NULL)
		let value_gen_vec = {
			let min_len = if proof_vec.len() > 0 {
				proof_vec.len()
			} else {
				1
			};
			let gen_size = constants::GENERATOR_SIZE;
			let mut value_gen_vec = vec![0; min_len * gen_size];
			for i in 0..min_len {
				value_gen_vec[i * gen_size..(i + 1) * gen_size]
					.clone_from_slice(&constants::GENERATOR_H[..]);
			}
			value_gen_vec
		};

		// converting vec of vecs to expected pointer
		let (extra_data_vec, extra_data_lengths) = match extra_data_in.as_ref() {
			Some(ed) => {
				let extra_data_vec = map_vec!(ed, |d| d.as_ptr());
				let extra_data_lengths = map_vec![ed, |d| d.len()];
				(extra_data_vec, extra_data_lengths)
			}
			None => {
				let extra_data_vec = vec![ptr::null(); proof_vec.len()];
				let extra_data_lengths = vec![0; proof_vec.len()];
				(extra_data_vec, extra_data_lengths)
			}
		};

		let success = unsafe {
			let scratch = ffi::secp256k1_scratch_space_create(self.ctx, SCRATCH_SPACE_SIZE);
			let result = ffi::secp256k1_bulletproof_rangeproof_verify_multi(
				self.ctx,
				scratch,
				shared_generators(self.ctx),
				proof_vec.as_ptr(),
				proof_vec.len(),
				proof_size,
				ptr::null(), // min_values: NULL for all-zeroes minimum values to prove ranges above
				commit_vec.as_ptr(),
				1,
				n_bits as size_t,
				value_gen_vec.as_ptr(),
				extra_data_vec.as_ptr(),
				extra_data_lengths.as_ptr(),
			);
			//			ffi::secp256k1_bulletproof_generators_destroy(self.ctx, gens);
			ffi::secp256k1_scratch_space_destroy(scratch);
			result == 1
		};

		if success {
			Ok(ProofRange {
				min: 0,
				max: u64::MAX,
			})
		} else {
			Err(Error::InvalidRangeProof)
		}
	}

	/// Rewind a bullet proof to get the value and Blinding factor back out
	pub fn rewind_bullet_proof(
		&self,
		commit: Commitment,
		nonce: SecretKey,
		extra_data_in: Option<Vec<u8>>,
		proof: RangeProof,
	) -> Result<ProofInfo, Error> {
		let (extra_data_len, extra_data) = match extra_data_in.as_ref() {
			Some(d) => (d.len(), d.as_ptr()),
			None => (0, ptr::null()),
		};

		let mut blind_out = [0u8; constants::SECRET_KEY_SIZE];
		let mut value_out = 0;
		let mut message_out = [0u8; 20];
		let commit = self.commit_parse(commit.0)?;

		let success = unsafe {
			let scratch = ffi::secp256k1_scratch_space_create(self.ctx, SCRATCH_SPACE_SIZE);
			let result = ffi::secp256k1_bulletproof_rangeproof_rewind(
				self.ctx,
				&mut value_out,
				blind_out.as_mut_ptr(),
				proof.proof.as_ptr(),
				proof.plen as size_t,
				0,
				commit.as_ptr(),
				constants::GENERATOR_H.as_ptr(),
				nonce.as_ptr(),
				extra_data,
				extra_data_len as size_t,
				message_out.as_mut_ptr(),
			);
			//			ffi::secp256k1_bulletproof_generators_destroy(self.ctx, gens);
			ffi::secp256k1_scratch_space_destroy(scratch);
			result == 1
		};

		if success {
			Ok(ProofInfo {
				success: true,
				value: value_out,
				blinding: SecretKey(blind_out),
				message: ProofMessage::from_bytes(&message_out),
				mlen: 0,
				min: 0,
				max: u64::MAX,
				exp: 0,
				mantissa: 0,
			})
		} else {
			Err(Error::InvalidRangeProof)
		}
	}
}

#[cfg(test)]
mod tests {
	extern crate chrono;
	use super::{Commitment, Error, Message, ProofMessage, ProofRange, RangeProof, Secp256k1};
	use crate::key::{PublicKey, SecretKey, ONE_KEY, ZERO_KEY};
	use crate::ContextFlag;
	use crate::constants;

	use rand::{thread_rng, Rng};

	use crate::pedersen::tests::chrono::prelude::*;

	#[test]
	fn commit_parse_ser() {
		fn commit(value: u64) -> Commitment {
			let secp = Secp256k1::with_caps(ContextFlag::Commit);
			let blinding = ZERO_KEY;
			secp.commit(value, blinding).unwrap()
		}
		let two_g:[u8; 33] = [ 0x09,
			0xc6, 0x04, 0x7f, 0x94, 0x41, 0xed, 0x7d, 0x6d, 0x30, 0x45, 0x40, 0x6e, 0x95, 0xc0, 0x7c, 0xd8,
			0x5c, 0x77, 0x8e, 0x4b, 0x8c, 0xef, 0x3c, 0xa7, 0xab, 0xac, 0x09, 0xb9, 0x5c, 0x70, 0x9e, 0xe5
		];
		let secp = Secp256k1::with_caps(ContextFlag::Commit);
		let commit_i = secp.commit_parse(two_g).unwrap();
		let comm = secp.commit_ser(commit_i.0).unwrap();
		assert_eq!(comm, Commitment(two_g));

		let c5 = commit(5);
		let commit_i = secp.commit_parse(c5.0).unwrap();
		let comm = secp.commit_ser(commit_i.0).unwrap();
		assert_eq!(comm, c5);

	}

	#[test]
	fn test_verify_commit_sum_zero_keys() {
		fn commit(value: u64) -> Commitment {
			let secp = Secp256k1::with_caps(ContextFlag::Commit);
			let blinding = ZERO_KEY;
			secp.commit(value, blinding).unwrap()
		}

		let secp = Secp256k1::with_caps(ContextFlag::Commit);

		assert!(secp.verify_commit_sum(vec![], vec![],));

		assert!(secp.verify_commit_sum(vec![commit(5)], vec![commit(5)],));

		assert!(secp.verify_commit_sum(vec![commit(3), commit(2)], vec![commit(5)]));

		assert!(secp.verify_commit_sum(vec![commit(2), commit(4)], vec![commit(1), commit(5)]));
	}

	#[test]
	fn test_verify_commit_sum_one_keys() {
		let secp = Secp256k1::with_caps(ContextFlag::Commit);

		fn commit(value: u64, blinding: SecretKey) -> Commitment {
			let secp = Secp256k1::with_caps(ContextFlag::Commit);
			secp.commit(value, blinding).unwrap()
		}

		assert!(secp.verify_commit_sum(vec![commit(5, ONE_KEY)], vec![commit(5, ONE_KEY)]));

		// we expect this not to verify
		// even though the values add up to 0
		// the keys themselves do not add to 0
		assert_eq!(
			secp.verify_commit_sum(
				vec![commit(3, ONE_KEY), commit(2, ONE_KEY)],
				vec![commit(5, ONE_KEY)],
			),
			false
		);

		// to get these to verify we need to
		// use the same "sum" of blinding factors on both sides
		let two_key = secp.blind_sum(vec![ONE_KEY, ONE_KEY], vec![]).unwrap();
		assert!(secp.verify_commit_sum(
			vec![commit(3, ONE_KEY), commit(2, ONE_KEY)],
			vec![commit(5, two_key)],
		));
	}

	#[test]
	fn test_verify_commit_sum_random_keys() {
		let secp = Secp256k1::with_caps(ContextFlag::Commit);

		fn commit(value: u64, blinding: SecretKey) -> Commitment {
			let secp = Secp256k1::with_caps(ContextFlag::Commit);
			secp.commit(value, blinding).unwrap()
		}

		let blind_pos = SecretKey::new(&secp, &mut thread_rng());
		let blind_neg = SecretKey::new(&secp, &mut thread_rng());

		// now construct blinding factor to net out appropriately
		let blind_sum = secp.blind_sum(vec![blind_pos.clone()], vec![blind_neg.clone()]).unwrap();

		assert!(secp.verify_commit_sum(
			vec![commit(101, blind_pos)],
			vec![commit(75, blind_neg), commit(26, blind_sum)],
		));
	}

	#[test]
	fn test_verify_commit_sum_random_keys_switch() {
		let secp = Secp256k1::with_caps(ContextFlag::Commit);

		fn commit(value: u64, blinding: SecretKey) -> Commitment {
			let secp = Secp256k1::with_caps(ContextFlag::Commit);
			secp.commit(value, blinding).unwrap()
		}

		let pos_value = 101;
		let neg_value = 75;

		let blind_pos = secp.blind_switch(pos_value, SecretKey::new(&secp, &mut thread_rng())).unwrap();
		let blind_neg = secp.blind_switch(neg_value, SecretKey::new(&secp, &mut thread_rng())).unwrap();

		// now construct blinding factor to net out appropriately
		let blind_sum = secp.blind_sum(vec![blind_pos.clone()], vec![blind_neg.clone()]).unwrap();
		let diff = pos_value - neg_value;

		assert!(secp.verify_commit_sum(
			vec![commit(pos_value, blind_pos)],
			vec![commit(neg_value, blind_neg), commit(diff, blind_sum)],
		));
	}

	#[test]
	// to_pubkey() is not currently working as secp does currently
	// provide an api to extract a public key from a commitment
	fn test_to_pubkey() {
		let secp = Secp256k1::with_caps(ContextFlag::Commit);
		let blinding = SecretKey::new(&secp, &mut thread_rng());
		let commit = secp.commit(5, blinding).unwrap();
		let pubkey = commit.to_pubkey(&secp);
		match pubkey {
			Ok(_) => {
				// this is good
			}
			Err(_) => {
				panic!("this is not good");
			}
		}
	}

	#[test]
	fn test_sign_with_pubkey_from_commitment() {
		let secp = Secp256k1::with_caps(ContextFlag::Commit);
		let blinding = SecretKey::new(&secp, &mut thread_rng());
		let commit = secp.commit(0u64, blinding.clone()).unwrap();

		let mut msg = [0u8; 32];
		thread_rng().fill(&mut msg);
		let msg = Message::from_slice(&msg).unwrap();

		let sig = secp.sign(&msg, &blinding).unwrap();

		let pubkey = commit.to_pubkey(&secp).unwrap();

		// check that we can successfully verify the signature with the public key
		if let Ok(_) = secp.verify(&msg, &sig, &pubkey) {
			// this is good
		} else {
			panic!("this is not good");
		}
	}

	#[test]
	fn test_commit_sum() {
		let secp = Secp256k1::with_caps(ContextFlag::Commit);

		fn commit(value: u64, blinding: SecretKey) -> Commitment {
			let secp = Secp256k1::with_caps(ContextFlag::Commit);
			secp.commit(value, blinding).unwrap()
		}

		let blind_a = SecretKey::new(&secp, &mut thread_rng());
		let blind_b = SecretKey::new(&secp, &mut thread_rng());

		let commit_a = commit(3, blind_a.clone());
		let commit_b = commit(2, blind_b.clone());

		let blind_c = secp.blind_sum(vec![blind_a.clone(), blind_b.clone()], vec![]).unwrap();

		let commit_c = commit(3 + 2, blind_c);

		let commit_d = secp.commit_sum(vec![commit_a.clone(), commit_b.clone()], vec![]).unwrap();
		assert_eq!(commit_c, commit_d);

		let blind_e = secp.blind_sum(vec![blind_a.clone()], vec![blind_b.clone()]).unwrap();

		let commit_e = commit(3 - 2, blind_e);

		let commit_f = secp.commit_sum(vec![commit_a], vec![commit_b]).unwrap();
		assert_eq!(commit_e, commit_f);
	}

	#[test]
	fn test_blind_commit() {
		let secp = Secp256k1::with_caps(ContextFlag::Commit);
		let rng = &mut thread_rng();
		let value: u64 = 1;
		let blind = SecretKey::new(&secp, rng);
		let blind2 = ONE_KEY;
		assert_eq!(secp.commit(value, blind.clone()).unwrap(), secp.commit_blind(blind2.clone(), blind.clone()).unwrap());
		let value: u64 = 2;
		let blind = SecretKey::new(&secp, rng);
		assert_ne!(secp.commit(value, blind.clone()).unwrap(), secp.commit_blind(blind2, blind.clone()).unwrap());
		let blind = SecretKey::new(&secp, rng);
		let mut blind2 = ZERO_KEY;
		blind2.0[30] = rng.gen::<u8>();
		blind2.0[31] = rng.gen::<u8>();
		let value: u64 = blind2[30] as u64*256 + blind2[31] as u64;
		assert_eq!(secp.commit(value, blind.clone()).unwrap(), secp.commit_blind(blind2, blind.clone()).unwrap());
	}

	#[test]
	fn test_range_proof() {
		let secp = Secp256k1::with_caps(ContextFlag::Commit);
		let blinding = SecretKey::new(&secp, &mut thread_rng());
		let commit = secp.commit(7, blinding.clone()).unwrap();
		let msg = ProofMessage::empty();
		let range_proof = secp.range_proof(0, 7, blinding.clone(), commit, msg.clone());
		let proof_range = secp.verify_range_proof(commit, range_proof).unwrap();

		assert_eq!(proof_range.min, 0);

		let proof_info = secp.range_proof_info(range_proof);
		assert!(proof_info.success);
		assert_eq!(proof_info.min, 0);
		// check we get no information back for the value here
		assert_eq!(proof_info.value, 0);

		let proof_info = secp.rewind_range_proof(commit, range_proof, blinding.clone());
		assert!(proof_info.success);
		assert_eq!(proof_info.min, 0);
		assert_eq!(proof_info.value, 7);

		// check we cannot rewind a range proof without the original nonce
		let bad_nonce = SecretKey::new(&secp, &mut thread_rng());
		let bad_info = secp.rewind_range_proof(commit, range_proof, bad_nonce);
		assert_eq!(bad_info.success, false);
		assert_eq!(bad_info.value, 0);

		// check we can construct and verify a range proof on value 0
		let commit = secp.commit(0, blinding.clone()).unwrap();
		let range_proof = secp.range_proof(0, 0, blinding.clone(), commit, msg);
		secp.verify_range_proof(commit, range_proof).unwrap();
		let proof_info = secp.rewind_range_proof(commit, range_proof, blinding);
		assert!(proof_info.success);
		assert_eq!(proof_info.min, 0);
		assert_eq!(proof_info.value, 0);
	}

	#[test]
	fn test_bullet_proof_single() {
		// Test Bulletproofs without message
		let secp = Secp256k1::with_caps(ContextFlag::Commit);
		let blinding = SecretKey::new(&secp, &mut thread_rng());
		let value = 12345678;
<<<<<<< HEAD
		let commit = secp.commit(value, blinding).unwrap();
		let bullet_proof = secp.bullet_proof(value, blinding.clone(), blinding.clone(), blinding.clone(), None, None);
=======
		let commit = secp.commit(value, blinding.clone()).unwrap();
		let bullet_proof = secp.bullet_proof(value, blinding.clone(), blinding.clone(), None, None);
>>>>>>> 4e30b313

		// correct verification
		println!("Bullet proof len: {}", bullet_proof.plen);
		let proof_range = secp
			.verify_bullet_proof(commit, bullet_proof, None)
			.unwrap();
		assert_eq!(proof_range.min, 0);

		// wrong value committed to
		let value = 12345678;
<<<<<<< HEAD
		let wrong_commit = secp.commit(87654321, blinding).unwrap();
		let bullet_proof = secp.bullet_proof(value, blinding.clone(), blinding.clone(), blinding.clone(), None, None);
=======
		let wrong_commit = secp.commit(87654321, blinding.clone()).unwrap();
		let bullet_proof = secp.bullet_proof(value, blinding.clone(), blinding.clone(), None, None);
>>>>>>> 4e30b313
		if !secp
			.verify_bullet_proof(wrong_commit, bullet_proof, None)
			.is_err()
		{
			panic!("Bullet proof verify should have errored");
		}

		// wrong blinding
		let value = 12345678;
		let commit = secp.commit(value, blinding).unwrap();
		let blinding = SecretKey::new(&secp, &mut thread_rng());
<<<<<<< HEAD
		let bullet_proof = secp.bullet_proof(value, blinding.clone(), blinding.clone(), blinding.clone(), None, None);
=======
		let bullet_proof = secp.bullet_proof(value, blinding.clone(), blinding.clone(), None, None);
>>>>>>> 4e30b313
		if !secp
			.verify_bullet_proof(commit, bullet_proof, None)
			.is_err()
		{
			panic!("Bullet proof verify should have errored");
		}

		// Commit to some extra data in the bulletproof
		let extra_data = [0u8; 32].to_vec();
		let blinding = SecretKey::new(&secp, &mut thread_rng());
		let value = 12345678;
		let commit = secp.commit(value, blinding.clone()).unwrap();
		let bullet_proof =
<<<<<<< HEAD
			secp.bullet_proof(value, blinding.clone(), blinding.clone(), blinding.clone(), Some(extra_data.clone()), None);
=======
			secp.bullet_proof(value, blinding.clone(), blinding.clone(), Some(extra_data.clone()), None);
>>>>>>> 4e30b313
		if secp
			.verify_bullet_proof(commit, bullet_proof, Some(extra_data.clone()))
			.is_err()
		{
			panic!("Bullet proof verify should NOT have errored.");
		}
		// Check verify fails without extra commit data
		let mut malleated_extra_data = [0u8; 32];
		malleated_extra_data[0] = 1;
		let res = secp.verify_bullet_proof(
			commit,
			bullet_proof,
			Some(malleated_extra_data.clone().to_vec()),
		);
		if !res.is_err() {
			panic!("Bullet proof verify should have errored: {:?}", res);
		}

		// Ensure rewinding works

		let blinding = SecretKey::new(&secp, &mut thread_rng());
		let rewind_nonce = SecretKey::new(&secp, &mut thread_rng());
		let private_nonce = SecretKey::new(&secp, &mut thread_rng());
		let value = 12345678;
		let commit = secp.commit(value, blinding.clone()).unwrap();

		let bullet_proof =
<<<<<<< HEAD
			secp.bullet_proof(value, blinding.clone(), private_nonce.clone(), private_nonce.clone(), Some(extra_data.clone()), None);
		// Unwind message with same blinding factor
		let proof_info = secp
			.rewind_bullet_proof(commit, private_nonce, Some(extra_data.clone()), bullet_proof)
=======
			secp.bullet_proof(value, blinding.clone(), nonce.clone(), Some(extra_data.clone()), None);
		// Unwind message with same blinding factor
		let proof_info = secp
			.rewind_bullet_proof(commit, nonce.clone(), Some(extra_data.clone()), bullet_proof)
>>>>>>> 4e30b313
			.unwrap();
		assert_eq!(proof_info.value, value);
		assert_eq!(blinding, proof_info.blinding);

		// unwinding with wrong nonce data should puke
		let proof_info = secp.rewind_bullet_proof(
			commit,
			blinding.clone(),
			Some(extra_data.clone().to_vec()),
			bullet_proof,
		);
		if !proof_info.is_err() {
			panic!("Bullet proof verify with message should have errored.");
		}

		// unwinding with wrong extra data should puke
<<<<<<< HEAD
		let proof_info = secp.rewind_bullet_proof(commit, private_nonce, None, bullet_proof);
=======
		let proof_info = secp.rewind_bullet_proof(commit, nonce.clone(), None, bullet_proof);
>>>>>>> 4e30b313
		if !proof_info.is_err() {
			panic!("Bullet proof verify with message should have errored.");
		}

		// Ensure including a message also works
		let message_bytes: [u8; 20] = [1, 2, 3, 4, 5, 6, 7, 8, 9, 10, 11, 12, 13, 14, 15, 16, 17, 18, 19, 20];
		let message = ProofMessage::from_bytes(&message_bytes);

		let bullet_proof = secp.bullet_proof(
			value,
			blinding.clone(),
<<<<<<< HEAD
			rewind_nonce.clone(),
			private_nonce.clone(),
=======
			nonce.clone(),
>>>>>>> 4e30b313
			Some(extra_data.clone()),
			Some(message.clone()),
		);
		// Unwind message with same blinding factor
		let proof_info = secp
			.rewind_bullet_proof(commit, rewind_nonce, Some(extra_data.clone()), bullet_proof)
			.unwrap();
		assert_eq!(proof_info.value, value);
		assert_eq!(proof_info.message, message);
	}

	#[test]
	fn test_bullet_proof_multisig() {
		let multisig_bp =
			|v, nonce: SecretKey, ca, cb, ba, bb, msg, extra| -> (RangeProof, Result<ProofRange, Error>) {
				let secp = Secp256k1::with_caps(ContextFlag::Commit);
				let blinding_a: SecretKey = ba;
				let value: u64 = v;
				let partial_commit_a: Commitment = ca;

				let blinding_b: SecretKey = bb;
				let partial_commit_b: Commitment = cb;

				let message: Option<ProofMessage> = msg;
				let extra_data: Option<Vec<u8>> = extra;

				// upfront step: party A and party B generate self commitment and communicate to each other,
				//   to get the total commitment.
				let commit = secp
					.commit_sum(vec![partial_commit_a, partial_commit_b], vec![])
					.unwrap();
				let mut commits = vec![];
				commits.push(commit);

				let common_nonce = nonce;

				let private_nonce_a = SecretKey::new(&secp, &mut thread_rng());
				let private_nonce_b = SecretKey::new(&secp, &mut thread_rng());

				// 1st step on party A: generate t_one and t_two, and sends to party B
				let mut t_one_a = PublicKey::new();
				let mut t_two_a = PublicKey::new();
				secp.bullet_proof_multisig(
					value,
					blinding_a.clone(),
					common_nonce.clone(),
					extra_data.clone(),
					message.clone(),
					None,
					Some(&mut t_one_a),
					Some(&mut t_two_a),
					commits.clone(),
					Some(&private_nonce_a),
					1,
				);

				// 1st step on party B: generate t_one and t_two, and sends to party A
				let mut t_one_b = PublicKey::new();
				let mut t_two_b = PublicKey::new();
				secp.bullet_proof_multisig(
					value,
					blinding_b.clone(),
					common_nonce.clone(),
					extra_data.clone(),
					message.clone(),
					None,
					Some(&mut t_one_b),
					Some(&mut t_two_b),
					commits.clone(),
					Some(&private_nonce_b),
					1,
				);

				// 1st step on both party A and party B: sum up both t_one and both t_two.
				let mut pubkeys = vec![];
				pubkeys.push(&t_one_a);
				pubkeys.push(&t_one_b);
				let mut t_one_sum = PublicKey::from_combination(&secp, pubkeys.clone()).unwrap();

				pubkeys.clear();
				pubkeys.push(&t_two_a);
				pubkeys.push(&t_two_b);
				let mut t_two_sum = PublicKey::from_combination(&secp, pubkeys.clone()).unwrap();

				// 2nd step on party A: use t_one_sum and t_two_sum to generate tau_x, and sent to party B.
				let mut tau_x_a = SecretKey::new(&secp, &mut thread_rng());
				secp.bullet_proof_multisig(
					value,
					blinding_a.clone(),
					common_nonce.clone(),
					extra_data.clone(),
					message.clone(),
					Some(&mut tau_x_a),
					Some(&mut t_one_sum),
					Some(&mut t_two_sum),
					commits.clone(),
					Some(&private_nonce_a),
					2,
				);

				// 2nd step on party B: use t_one_sum and t_two_sum to generate tau_x, and send to party A.
				let mut tau_x_b = SecretKey::new(&secp, &mut thread_rng());
				secp.bullet_proof_multisig(
					value,
					blinding_b.clone(),
					common_nonce.clone(),
					extra_data.clone(),
					message.clone(),
					Some(&mut tau_x_b),
					Some(&mut t_one_sum),
					Some(&mut t_two_sum),
					commits.clone(),
					Some(&private_nonce_b),
					2,
				);

				// 2nd step on both party A and B: sum up both tau_x
				let mut tau_x_sum = tau_x_a;
				tau_x_sum.add_assign(&secp, &tau_x_b).unwrap();

				// 3rd step: party A finalizes bulletproof with input tau_x, t_one, t_two.
				let bullet_proof =
					secp.bullet_proof_multisig(
						value,
						blinding_a.clone(),
						common_nonce.clone(),
						extra_data.clone(),
						message.clone(),
						Some(&mut tau_x_sum),
						Some(&mut t_one_sum),
						Some(&mut t_two_sum),
						commits.clone(),
						Some(&private_nonce_a),
						0,
					).unwrap();

				// correct verification
				println!("MultiSig Bullet proof len: {:}", bullet_proof.len());
				let proof_range = secp.verify_bullet_proof(commit, bullet_proof, None);

				return (bullet_proof, proof_range);
			};

		let secp = Secp256k1::with_caps(ContextFlag::Commit);
		let value: u64 = 12345678;

		let common_nonce = SecretKey::new(&secp, &mut thread_rng());

		let blinding_a = SecretKey::new(&secp, &mut thread_rng());
		let partial_commit_a = secp.commit(value, blinding_a.clone()).unwrap();

		let blinding_b = SecretKey::new(&secp, &mut thread_rng());
		let partial_commit_b = secp.commit(0, blinding_b.clone()).unwrap();

		// 1. Test Bulletproofs multisig without message
		let (_, proof_range) = multisig_bp(
			value,
			common_nonce.clone(),
			partial_commit_a,
			partial_commit_b,
			blinding_a.clone(),
			blinding_b.clone(),
			None,
			None,
		);
		assert_eq!(proof_range.unwrap().min, 0);

		// 2. wrong value committed to
		let wrong_partial_commit_a = secp.commit(87654321, blinding_a.clone()).unwrap();
		let (_, proof_range) = multisig_bp(
			value,
			common_nonce.clone(),
			wrong_partial_commit_a,
			partial_commit_b,
			blinding_a.clone(),
			blinding_b.clone(),
			None,
			None,
		);
		if !proof_range.is_err() {
			panic!("Multi-Sig Bullet proof verify should have error");
		}

		// 3. wrong blinding
		let wrong_blinding = SecretKey::new(&secp, &mut thread_rng());
		let (_, proof_range) = multisig_bp(
			value,
			common_nonce.clone(),
			partial_commit_a,
			partial_commit_b,
			wrong_blinding,
			blinding_b.clone(),
			None,
			None,
		);
		if !proof_range.is_err() {
			panic!("Multi-Sig Bullet proof verify should have error");
		}

		// 4. Commit to a message in the bulletproof
		let message_bytes: [u8; 16] = [1, 2, 3, 4, 5, 6, 7, 8, 9, 10, 11, 12, 13, 14, 15, 16];
		let message = ProofMessage::from_bytes(&message_bytes);
		let (_, proof_range) = multisig_bp(
			value,
			common_nonce,
			partial_commit_a,
			partial_commit_b,
			blinding_a,
			blinding_b,
			Some(message.clone()),
			None,
		);
		assert_eq!(proof_range.unwrap().min, 0);

		// Note: For the moment, Multi-Sig Bullet Proof implementation don't support rewind_bullet_proof().
		// TODO: uncomment the following test code when feature is ready.
		// Ensure rewinding works
		/*
		let mut extra_data = [0u8; 32];
		thread_rng().fill(&mut extra_data);

		let (bullet_proof, _) = multisig_bp(
			value,
			common_nonce,
			partial_commit_a,
			partial_commit_b,
			blinding_a,
			blinding_b,
			None,
			Some(extra_data.to_vec()),
		);
		// 5. Rewind message with same blinding factor
		let commit = secp
			.commit_sum(vec![partial_commit_a, partial_commit_b], vec![])
			.unwrap();
		let proof_info = secp.rewind_bullet_proof(
			commit,
			common_nonce.clone(),
			Some(extra_data.to_vec()),
			bullet_proof,
		);
		println!("proof_info after rewind: {:#?}", proof_info);

		let proof_info = proof_info.unwrap();
		assert_eq!(proof_info.value, value);

		let mut blinding = blinding_a;
		blinding.add_assign(&secp, &blinding_b).unwrap();
		assert_eq!(blinding, proof_info.blinding);

		// 6. Rewind with wrong nonce data should fail
		let proof_info = secp.rewind_bullet_proof(
			commit,
			blinding.clone(),
			Some(extra_data.to_vec()),
			bullet_proof,
		);
		if !proof_info.is_err() {
			panic!("Bullet proof verify with wrong nonce should have error.");
		}

		// 7. unwinding with wrong extra data should fail
		let proof_info = secp.rewind_bullet_proof(commit, common_nonce.clone(), None, bullet_proof);
		if !proof_info.is_err() {
			panic!("Bullet proof verify with wrong extra data should have error.");
		}

		// Ensure including a message also works
		let message_bytes: [u8; 16] = [1, 2, 3, 4, 5, 6, 7, 8, 9, 10, 11, 12, 13, 14, 15, 16];
		let message = ProofMessage::from_bytes(&message_bytes);

		let (bullet_proof, _) = multisig_bp(
			value,
			common_nonce,
			partial_commit_a,
			partial_commit_b,
			blinding_a,
			blinding_b,
			Some(message.clone()),
			None,
		);
		// 8. Rewind message with same nonce
		let proof_info = secp
			.rewind_bullet_proof(
				commit,
				common_nonce.clone(),
				Some(extra_data.to_vec()),
				bullet_proof,
			).unwrap();
		assert_eq!(proof_info.message, message);
		*/	}

	#[test]
	fn rewind_empty_message() {
		let secp = Secp256k1::with_caps(ContextFlag::Commit);
		let blinding = SecretKey::new(&secp, &mut thread_rng());
		let nonce = SecretKey::new(&secp, &mut thread_rng());
		let value = <u64>::max_value() - 1;
		let commit = secp.commit(value, blinding.clone()).unwrap();

		let mut pm = ProofMessage::from_bytes(&[0u8;32]);
<<<<<<< HEAD
		let bullet_proof = secp.bullet_proof(value, blinding, nonce.clone(), nonce.clone(), None, Some(pm.clone()));
=======
		let bullet_proof = secp.bullet_proof(value, blinding.clone(), nonce.clone(), None, Some(pm.clone()));
>>>>>>> 4e30b313
		// Unwind message with same blinding factor
		let proof_info = secp
			.rewind_bullet_proof(commit, nonce, None, bullet_proof)
			.unwrap();
		assert_eq!(proof_info.value, value);
		assert_eq!(blinding, proof_info.blinding);
		pm.truncate(constants::BULLET_PROOF_MSG_SIZE);
		assert_eq!(pm, proof_info.message);
	}

	#[test]
	fn rewind_message() {
		let secp = Secp256k1::with_caps(ContextFlag::Commit);
		let blinding = SecretKey::new(&secp, &mut thread_rng());
		let nonce = SecretKey::new(&secp, &mut thread_rng());
		let value = <u64>::max_value() - 1;
		let commit = secp.commit(value, blinding.clone()).unwrap();

<<<<<<< HEAD
		let bullet_proof = secp.bullet_proof(value, blinding, nonce.clone(), nonce.clone(), None, None);
=======
		let bullet_proof = secp.bullet_proof(value, blinding.clone(), nonce.clone(), None, None);
>>>>>>> 4e30b313
		// Unwind message with same blinding factor
		let proof_info = secp
			.rewind_bullet_proof(commit, nonce, None, bullet_proof)
			.unwrap();
		assert_eq!(proof_info.value, value);
		assert_eq!(blinding, proof_info.blinding);
	}

	#[ignore]
	#[test]
	fn bench_bullet_proof_single_vs_multi() {
		let nano_to_millis = 1.0 / 1_000_000.0;

		let secp = Secp256k1::with_caps(ContextFlag::Commit);
		let blinding = SecretKey::new(&secp, &mut thread_rng());
		let value = 12345678;

		let increments = vec![1, 2, 5, 10, 100, 200];

		for v in increments {
			let mut commits: Vec<Commitment> = vec![];
			let mut proofs: Vec<RangeProof> = vec![];
			for i in 0..v {
<<<<<<< HEAD
				commits.push(secp.commit(value + i as u64, blinding).unwrap());
				proofs.push(secp.bullet_proof(value + i as u64, blinding, blinding, blinding, None, None));
=======
				commits.push(secp.commit(value + i as u64, blinding.clone()).unwrap());
				proofs.push(secp.bullet_proof(value + i as u64, blinding.clone(), blinding.clone(), None, None));
>>>>>>> 4e30b313
			}
			println!("--------");
			println!("Comparing {} Proofs", v);
			let start = Utc::now().timestamp_nanos();
			for i in 0..v {
				let proof_range = secp
					.verify_bullet_proof(commits[i].clone(), proofs[i].clone(), None)
					.unwrap();
				assert_eq!(proof_range.min, 0);
			}
			let fin = Utc::now().timestamp_nanos();
			let dur_ms = (fin - start) as f64 * nano_to_millis;
			println!("{} proofs single validated in {}ms", v, dur_ms);

			let start = Utc::now().timestamp_nanos();
			let proof_range = secp.verify_bullet_proof_multi(commits.clone(), proofs.clone(), None);
			assert!(!proof_range.is_err());
			let fin = Utc::now().timestamp_nanos();
			let dur_ms = (fin - start) as f64 * nano_to_millis;
			println!("{} proofs batch validated in {}ms", v, dur_ms);
		}
	}

	#[test]
	fn test_bullet_proof_verify_multi() {
		let mut commits: Vec<Commitment> = vec![];
		let mut proofs: Vec<RangeProof> = vec![];

		let secp = Secp256k1::with_caps(ContextFlag::Commit);
		let blinding = SecretKey::new(&secp, &mut thread_rng());
		let wrong_blinding = SecretKey::new(&secp, &mut thread_rng());
		let value = 12345678;

		let wrong_commit = secp.commit(value, wrong_blinding).unwrap();

<<<<<<< HEAD
		commits.push(secp.commit(value, blinding).unwrap());
		proofs.push(secp.bullet_proof(value, blinding, blinding, blinding, None, None));
=======
		commits.push(secp.commit(value, blinding.clone()).unwrap());
		proofs.push(secp.bullet_proof(value, blinding.clone(), blinding.clone(), None, None));
>>>>>>> 4e30b313
		let proof_range = secp
			.verify_bullet_proof(commits[0].clone(), proofs[0].clone(), None)
			.unwrap();
		assert_eq!(proof_range.min, 0);

		// verify with single element in each
		let proof_range = secp
			.verify_bullet_proof_multi(commits.clone(), proofs.clone(), None)
			.unwrap();
		assert_eq!(proof_range.min, 0);

		// verify wrong proof
		commits[0] = wrong_commit.clone();
		if !secp
			.verify_bullet_proof_multi(commits.clone(), proofs.clone(), None)
			.is_err()
		{
			panic!("Bullet proof multi verify should have errored.");
		}

		//  batching verification on double elements w/t extra message data
		commits = vec![];
		proofs = vec![];
<<<<<<< HEAD
		commits.push(secp.commit(value + 1, blinding).unwrap());
		commits.push(secp.commit(value - 1, blinding).unwrap());
		proofs.push(secp.bullet_proof(value + 1, blinding, blinding, blinding, None, None));
		proofs.push(secp.bullet_proof(value - 1, blinding, blinding, blinding, None, None));
=======
		commits.push(secp.commit(value + 1, blinding.clone()).unwrap());
		commits.push(secp.commit(value - 1, blinding.clone()).unwrap());
		proofs.push(secp.bullet_proof(value + 1, blinding.clone(), blinding.clone(), None, None));
		proofs.push(secp.bullet_proof(value - 1, blinding.clone(), blinding.clone(), None, None));
>>>>>>> 4e30b313
		let proof_range = secp
			.verify_bullet_proof_multi(commits.clone(), proofs.clone(), None)
			.unwrap();
		assert_eq!(proof_range.min, 0);

		//  batching verification on double elements w/ extra message data
		let mut extra_data1 = [0u8; 64].to_vec();
		extra_data1[0] = 100;
		let mut extra_data2 = [0u8; 64].to_vec();
		extra_data2[0] = 200;

		proofs = vec![];
		proofs.push(secp.bullet_proof(
			value + 1,
<<<<<<< HEAD
			blinding,
			blinding,
			blinding,
=======
			blinding.clone(),
			blinding.clone(),
>>>>>>> 4e30b313
			Some(extra_data1.clone()),
			None,
		));
		proofs.push(secp.bullet_proof(
			value - 1,
<<<<<<< HEAD
			blinding,
			blinding,
			blinding,
=======
			blinding.clone(),
			blinding.clone(),
>>>>>>> 4e30b313
			Some(extra_data2.clone()),
			None,
		));

		let mut extra_data = vec![];
		extra_data.push(extra_data1.clone());
		extra_data.push(extra_data2.clone());
		let proof_range = secp
			.verify_bullet_proof_multi(commits.clone(), proofs.clone(), Some(extra_data.clone()))
			.unwrap();
		assert_eq!(proof_range.min, 0);

		// verify wrong extra message
		let mut extra_data = vec![];
		extra_data1[0] = 101; // simulate a wrong extra message
		extra_data.push(extra_data1.clone());
		extra_data.push(extra_data2.clone());
		if !secp
			.verify_bullet_proof_multi(commits.clone(), proofs.clone(), Some(extra_data.clone()))
			.is_err()
		{
			panic!("Bullet proof multi verify should have error.");
		}

		//  batching verification on 1-100 elements w/o extra message data
		commits = vec![];
		proofs = vec![];
		let mut errs = 0;
		for i in 1..100 {
			print!("\r\r\r{}", i);
<<<<<<< HEAD
			commits.push(secp.commit(value + i as u64, blinding).unwrap());
			proofs.push(secp.bullet_proof(value + i as u64, blinding, blinding, blinding, None, None));
=======
			commits.push(secp.commit(value + i as u64, blinding.clone()).unwrap());
			proofs.push(secp.bullet_proof(value + i as u64, blinding.clone(), blinding.clone(), None, None));
>>>>>>> 4e30b313
			let proof_range = secp.verify_bullet_proof_multi(commits.clone(), proofs.clone(), None); //.unwrap();
			if proof_range.is_err() {
				println!(" proofs batch verify failed");
				errs += 1;
			}
		}
		assert_eq!(errs, 0);
	}
}<|MERGE_RESOLUTION|>--- conflicted
+++ resolved
@@ -1391,13 +1391,8 @@
 		let secp = Secp256k1::with_caps(ContextFlag::Commit);
 		let blinding = SecretKey::new(&secp, &mut thread_rng());
 		let value = 12345678;
-<<<<<<< HEAD
-		let commit = secp.commit(value, blinding).unwrap();
+		let commit = secp.commit(value, blinding.clone()).unwrap();
 		let bullet_proof = secp.bullet_proof(value, blinding.clone(), blinding.clone(), blinding.clone(), None, None);
-=======
-		let commit = secp.commit(value, blinding.clone()).unwrap();
-		let bullet_proof = secp.bullet_proof(value, blinding.clone(), blinding.clone(), None, None);
->>>>>>> 4e30b313
 
 		// correct verification
 		println!("Bullet proof len: {}", bullet_proof.plen);
@@ -1408,13 +1403,8 @@
 
 		// wrong value committed to
 		let value = 12345678;
-<<<<<<< HEAD
-		let wrong_commit = secp.commit(87654321, blinding).unwrap();
+		let wrong_commit = secp.commit(87654321, blinding.clone()).unwrap();
 		let bullet_proof = secp.bullet_proof(value, blinding.clone(), blinding.clone(), blinding.clone(), None, None);
-=======
-		let wrong_commit = secp.commit(87654321, blinding.clone()).unwrap();
-		let bullet_proof = secp.bullet_proof(value, blinding.clone(), blinding.clone(), None, None);
->>>>>>> 4e30b313
 		if !secp
 			.verify_bullet_proof(wrong_commit, bullet_proof, None)
 			.is_err()
@@ -1426,11 +1416,7 @@
 		let value = 12345678;
 		let commit = secp.commit(value, blinding).unwrap();
 		let blinding = SecretKey::new(&secp, &mut thread_rng());
-<<<<<<< HEAD
 		let bullet_proof = secp.bullet_proof(value, blinding.clone(), blinding.clone(), blinding.clone(), None, None);
-=======
-		let bullet_proof = secp.bullet_proof(value, blinding.clone(), blinding.clone(), None, None);
->>>>>>> 4e30b313
 		if !secp
 			.verify_bullet_proof(commit, bullet_proof, None)
 			.is_err()
@@ -1444,11 +1430,7 @@
 		let value = 12345678;
 		let commit = secp.commit(value, blinding.clone()).unwrap();
 		let bullet_proof =
-<<<<<<< HEAD
 			secp.bullet_proof(value, blinding.clone(), blinding.clone(), blinding.clone(), Some(extra_data.clone()), None);
-=======
-			secp.bullet_proof(value, blinding.clone(), blinding.clone(), Some(extra_data.clone()), None);
->>>>>>> 4e30b313
 		if secp
 			.verify_bullet_proof(commit, bullet_proof, Some(extra_data.clone()))
 			.is_err()
@@ -1476,17 +1458,10 @@
 		let commit = secp.commit(value, blinding.clone()).unwrap();
 
 		let bullet_proof =
-<<<<<<< HEAD
 			secp.bullet_proof(value, blinding.clone(), private_nonce.clone(), private_nonce.clone(), Some(extra_data.clone()), None);
 		// Unwind message with same blinding factor
 		let proof_info = secp
 			.rewind_bullet_proof(commit, private_nonce, Some(extra_data.clone()), bullet_proof)
-=======
-			secp.bullet_proof(value, blinding.clone(), nonce.clone(), Some(extra_data.clone()), None);
-		// Unwind message with same blinding factor
-		let proof_info = secp
-			.rewind_bullet_proof(commit, nonce.clone(), Some(extra_data.clone()), bullet_proof)
->>>>>>> 4e30b313
 			.unwrap();
 		assert_eq!(proof_info.value, value);
 		assert_eq!(blinding, proof_info.blinding);
@@ -1503,11 +1478,7 @@
 		}
 
 		// unwinding with wrong extra data should puke
-<<<<<<< HEAD
 		let proof_info = secp.rewind_bullet_proof(commit, private_nonce, None, bullet_proof);
-=======
-		let proof_info = secp.rewind_bullet_proof(commit, nonce.clone(), None, bullet_proof);
->>>>>>> 4e30b313
 		if !proof_info.is_err() {
 			panic!("Bullet proof verify with message should have errored.");
 		}
@@ -1519,12 +1490,8 @@
 		let bullet_proof = secp.bullet_proof(
 			value,
 			blinding.clone(),
-<<<<<<< HEAD
 			rewind_nonce.clone(),
 			private_nonce.clone(),
-=======
-			nonce.clone(),
->>>>>>> 4e30b313
 			Some(extra_data.clone()),
 			Some(message.clone()),
 		);
@@ -1826,11 +1793,7 @@
 		let commit = secp.commit(value, blinding.clone()).unwrap();
 
 		let mut pm = ProofMessage::from_bytes(&[0u8;32]);
-<<<<<<< HEAD
-		let bullet_proof = secp.bullet_proof(value, blinding, nonce.clone(), nonce.clone(), None, Some(pm.clone()));
-=======
-		let bullet_proof = secp.bullet_proof(value, blinding.clone(), nonce.clone(), None, Some(pm.clone()));
->>>>>>> 4e30b313
+		let bullet_proof = secp.bullet_proof(value, blinding.clone(), nonce.clone(), nonce.clone(), None, Some(pm.clone()));
 		// Unwind message with same blinding factor
 		let proof_info = secp
 			.rewind_bullet_proof(commit, nonce, None, bullet_proof)
@@ -1849,11 +1812,7 @@
 		let value = <u64>::max_value() - 1;
 		let commit = secp.commit(value, blinding.clone()).unwrap();
 
-<<<<<<< HEAD
-		let bullet_proof = secp.bullet_proof(value, blinding, nonce.clone(), nonce.clone(), None, None);
-=======
-		let bullet_proof = secp.bullet_proof(value, blinding.clone(), nonce.clone(), None, None);
->>>>>>> 4e30b313
+		let bullet_proof = secp.bullet_proof(value, blinding.clone(), nonce.clone(), nonce.clone(), None, None);
 		// Unwind message with same blinding factor
 		let proof_info = secp
 			.rewind_bullet_proof(commit, nonce, None, bullet_proof)
@@ -1877,13 +1836,8 @@
 			let mut commits: Vec<Commitment> = vec![];
 			let mut proofs: Vec<RangeProof> = vec![];
 			for i in 0..v {
-<<<<<<< HEAD
-				commits.push(secp.commit(value + i as u64, blinding).unwrap());
-				proofs.push(secp.bullet_proof(value + i as u64, blinding, blinding, blinding, None, None));
-=======
 				commits.push(secp.commit(value + i as u64, blinding.clone()).unwrap());
-				proofs.push(secp.bullet_proof(value + i as u64, blinding.clone(), blinding.clone(), None, None));
->>>>>>> 4e30b313
+				proofs.push(secp.bullet_proof(value + i as u64, blinding.clone(), blinding.clone(), blinding.clone(), None, None));
 			}
 			println!("--------");
 			println!("Comparing {} Proofs", v);
@@ -1919,13 +1873,8 @@
 
 		let wrong_commit = secp.commit(value, wrong_blinding).unwrap();
 
-<<<<<<< HEAD
-		commits.push(secp.commit(value, blinding).unwrap());
-		proofs.push(secp.bullet_proof(value, blinding, blinding, blinding, None, None));
-=======
 		commits.push(secp.commit(value, blinding.clone()).unwrap());
-		proofs.push(secp.bullet_proof(value, blinding.clone(), blinding.clone(), None, None));
->>>>>>> 4e30b313
+		proofs.push(secp.bullet_proof(value, blinding.clone(), blinding.clone(), blinding.clone(), None, None));
 		let proof_range = secp
 			.verify_bullet_proof(commits[0].clone(), proofs[0].clone(), None)
 			.unwrap();
@@ -1949,17 +1898,10 @@
 		//  batching verification on double elements w/t extra message data
 		commits = vec![];
 		proofs = vec![];
-<<<<<<< HEAD
-		commits.push(secp.commit(value + 1, blinding).unwrap());
-		commits.push(secp.commit(value - 1, blinding).unwrap());
-		proofs.push(secp.bullet_proof(value + 1, blinding, blinding, blinding, None, None));
-		proofs.push(secp.bullet_proof(value - 1, blinding, blinding, blinding, None, None));
-=======
 		commits.push(secp.commit(value + 1, blinding.clone()).unwrap());
 		commits.push(secp.commit(value - 1, blinding.clone()).unwrap());
-		proofs.push(secp.bullet_proof(value + 1, blinding.clone(), blinding.clone(), None, None));
-		proofs.push(secp.bullet_proof(value - 1, blinding.clone(), blinding.clone(), None, None));
->>>>>>> 4e30b313
+		proofs.push(secp.bullet_proof(value + 1, blinding.clone(), blinding.clone(), blinding.clone(), None, None));
+		proofs.push(secp.bullet_proof(value - 1, blinding.clone(), blinding.clone(), blinding.clone(), None, None));
 		let proof_range = secp
 			.verify_bullet_proof_multi(commits.clone(), proofs.clone(), None)
 			.unwrap();
@@ -1974,27 +1916,17 @@
 		proofs = vec![];
 		proofs.push(secp.bullet_proof(
 			value + 1,
-<<<<<<< HEAD
-			blinding,
-			blinding,
-			blinding,
-=======
 			blinding.clone(),
 			blinding.clone(),
->>>>>>> 4e30b313
+			blinding.clone(),
 			Some(extra_data1.clone()),
 			None,
 		));
 		proofs.push(secp.bullet_proof(
 			value - 1,
-<<<<<<< HEAD
-			blinding,
-			blinding,
-			blinding,
-=======
 			blinding.clone(),
 			blinding.clone(),
->>>>>>> 4e30b313
+			blinding.clone(),
 			Some(extra_data2.clone()),
 			None,
 		));
@@ -2025,13 +1957,8 @@
 		let mut errs = 0;
 		for i in 1..100 {
 			print!("\r\r\r{}", i);
-<<<<<<< HEAD
-			commits.push(secp.commit(value + i as u64, blinding).unwrap());
-			proofs.push(secp.bullet_proof(value + i as u64, blinding, blinding, blinding, None, None));
-=======
 			commits.push(secp.commit(value + i as u64, blinding.clone()).unwrap());
-			proofs.push(secp.bullet_proof(value + i as u64, blinding.clone(), blinding.clone(), None, None));
->>>>>>> 4e30b313
+			proofs.push(secp.bullet_proof(value + i as u64, blinding.clone(), blinding.clone(), blinding.clone(), None, None));
 			let proof_range = secp.verify_bullet_proof_multi(commits.clone(), proofs.clone(), None); //.unwrap();
 			if proof_range.is_err() {
 				println!(" proofs batch verify failed");
