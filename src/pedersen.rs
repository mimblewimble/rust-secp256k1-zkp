// Bitcoin secp256k1 bindings
// Written in 2014 by
//   Dawid Ciężarkiewicz
//   Andrew Poelstra
//
// To the extent possible under law, the author(s) have dedicated all
// copyright and related and neighboring rights to this software to
// the public domain worldwide. This software is distributed without
// any warranty.
//
// You should have received a copy of the CC0 Public Domain Dedication
// along with this software.
// If not, see <http://creativecommons.org/publicdomain/zero/1.0/>.
//

//! # Pedersen commitments and related range proofs

use std::cmp::min;
use std::fmt;
use std::mem;
use std::u64;
use libc::size_t;

use ContextFlag;
use Error::{self, InvalidPublicKey};
use Secp256k1;

use constants;
use ffi;
use key::{self, SecretKey, PublicKey};
use super::{Message, Signature};
use rand::{Rng, OsRng};
use serde::{ser, de};
use std::ptr;

/// A Pedersen commitment
pub struct Commitment(pub [u8; constants::PEDERSEN_COMMITMENT_SIZE]);
impl_array_newtype!(Commitment, u8, constants::PEDERSEN_COMMITMENT_SIZE);
impl_pretty_debug!(Commitment);

impl Commitment {
    /// Builds a Hash from a byte vector. If the vector is too short, it will be
    /// completed by zeroes. If it's too long, it will be truncated.
    pub fn from_vec(v: Vec<u8>) -> Commitment {
        let mut h = [0; constants::PEDERSEN_COMMITMENT_SIZE];
        for i in 0..min(v.len(), constants::PEDERSEN_COMMITMENT_SIZE) {
            h[i] = v[i];
        }
        Commitment(h)
    }

	/// Uninitialized commitment, use with caution
	unsafe fn blank() -> Commitment {
		mem::uninitialized()
	}

	/// Converts a commitment to a public key
	pub fn to_pubkey(&self, secp: &Secp256k1) -> Result<key::PublicKey, Error> {

		let mut pk = unsafe { ffi::PublicKey::blank() };
		unsafe {
			if ffi::secp256k1_pedersen_commitment_to_pubkey(secp.ctx, &mut pk,
															self.as_ptr()) == 1 {
				Ok(key::PublicKey::from_secp256k1_pubkey(pk))
			} else {
				Err(InvalidPublicKey)
			}
		}
	}
}

/// A range proof. Typically much larger in memory that the above (~5k).
#[derive(Copy)]
pub struct RangeProof {
	/// The proof itself, at most 5134 bytes long
	pub proof: [u8; constants::MAX_PROOF_SIZE],
	/// The length of the proof
	pub plen: usize,
}

impl PartialEq for RangeProof {
	fn eq(&self, other: &Self) -> bool {
		self.proof.as_ref() == other.proof.as_ref()
	}
}

impl Clone for RangeProof {
	#[inline]
	fn clone(&self) -> RangeProof {
		unsafe {
			use std::intrinsics::copy_nonoverlapping;
			use std::mem;
			let mut ret: [u8; constants::MAX_PROOF_SIZE] = mem::uninitialized();
			copy_nonoverlapping(self.proof.as_ptr(),
			                    ret.as_mut_ptr(),
			                    mem::size_of::<RangeProof>());
			RangeProof {
				proof: ret,
				plen: self.plen,
			}
		}
	}
}

impl ser::Serialize for RangeProof {
	fn serialize<S>(&self, s: S) -> Result<S::Ok, S::Error>
		where S: ser::Serializer
	{
		(&self.proof[..self.plen]).serialize(s)
	}
}

struct Visitor;

impl<'di> de::Visitor<'di> for Visitor {
	type Value = RangeProof;

	fn expecting(&self, formatter: &mut fmt::Formatter) -> fmt::Result {
		formatter.write_str("an array of bytes")
	}

	#[inline]
	fn visit_seq<V>(self, mut v: V) -> Result<RangeProof, V::Error>
		where V: de::SeqAccess<'di>
	{
		unsafe {
			use std::mem;
			let mut ret: [u8; constants::MAX_PROOF_SIZE] = mem::uninitialized();
			let mut i = 0;
			while let Some(val) = v.next_element()? {
				ret[i] = val;
				i += 1;
			}
			Ok(RangeProof {
				proof: ret,
				plen: i,
			})
		}
	}
}

impl<'de> de::Deserialize<'de> for RangeProof {
	fn deserialize<D>(d: D) -> Result<RangeProof, D::Error>
		where D: de::Deserializer<'de>
	{

		// Begin actual function
		d.deserialize_seq(Visitor)
	}
}

impl AsRef<[u8]> for RangeProof {
	fn as_ref(&self) -> &[u8] {
		&self.proof[..self.plen as usize]
	}
}

impl RangeProof {
    /// Create the zero range proof
	pub fn zero() -> RangeProof {
		RangeProof {
			proof: [0; constants::MAX_PROOF_SIZE],
			plen: 0,
		}
	}
	/// The range proof as a byte slice.
	pub fn bytes(&self) -> &[u8] {
		&self.proof[..self.plen as usize]
	}
	/// Length of the range proof in bytes.
	pub fn len(&self) -> usize {
		self.plen
	}
}

/// A message included in a range proof.
/// The message is recoverable by rewinding a range proof
/// passing in the same nonce that was used to originally create the range proof.
#[derive(Clone)]
pub struct ProofMessage(Vec<u8>);

impl ProofMessage {
	/// Creates an empty message.
	pub fn empty() -> ProofMessage {
		ProofMessage(vec![])
	}

	/// Creates a message from a byte slice.
	pub fn from_bytes(array: &[u8]) -> ProofMessage {
		let mut msg = vec![];
		for &value in array {
			msg.push(value);
		}
		ProofMessage(msg)
	}

	/// Converts the message to a byte slice.
	pub fn as_bytes(&self) -> &[u8] {
		self.0.iter().as_slice()
	}

	/// Converts the message to a raw pointer.
	pub fn as_ptr(&self) -> *const u8 {
		self.0.as_ptr()
	}

	/// The length of the message.
	/// This will be PROOF_MSG_SIZE unless the message has been truncated.
	pub fn len(&self) -> usize {
		self.0.len()
	}

	/// Message in the range proof is the first len bytes of the fixed PROOF_MSG_SIZE.
	/// We can truncate it to the correct size if we know how many bytes we care about.
	/// This probably implies the message will take a known format.
	pub fn truncate(&mut self, len: usize) {
		self.0.truncate(len)
	}
}

impl ::std::cmp::PartialEq for ProofMessage {
	fn eq(&self, other: &ProofMessage) -> bool {
		self.0[..] == other.0[..]
	}
}
impl ::std::cmp::Eq for ProofMessage {}

impl ::std::fmt::Debug for ProofMessage {
	fn fmt(&self, f: &mut ::std::fmt::Formatter) -> ::std::fmt::Result {
		try!(write!(f, "{}(", stringify!(ProofMessage)));
		for i in self.0.iter().cloned() {
			try!(write!(f, "{:02x}", i));
		}
		write!(f, ")")
	}
}

/// The range that was proven
#[derive(Debug)]
pub struct ProofRange {
	/// Min value that was proven
	pub min: u64,
	/// Max value that was proven
	pub max: u64,
}

/// Information about a valid proof after rewinding it.
#[derive(Debug)]
pub struct ProofInfo {
	/// Whether the proof is valid or not
	pub success: bool,
	/// Value that was used by the commitment
	pub value: u64,
	/// Message embedded in the proof
	pub message: ProofMessage,
	/// Length of the embedded message (message is "padded" with garbage to fixed number of bytes)
	pub mlen: usize,
	/// Min value that was proven
	pub min: u64,
	/// Max value that was proven
	pub max: u64,
	/// Exponent used by the proof
	pub exp: i32,
	/// Mantissa used by the proof
	pub mantissa: i32,
}



impl ::std::fmt::Debug for RangeProof {
	fn fmt(&self, f: &mut ::std::fmt::Formatter) -> ::std::fmt::Result {
		try!(write!(f, "{}(", stringify!(RangeProof)));
		for i in self.proof[..self.plen].iter().cloned() {
			try!(write!(f, "{:02x}", i));
		}
		write!(f, ")[{}]", self.plen)
	}
}

impl Secp256k1 {
	/// verify commitment
	pub fn verify_from_commit(&self, msg: &Message, sig: &Signature, commit: &Commitment) -> Result<(), Error> {
		if self.caps != ContextFlag::Commit {
			return Err(Error::IncapableContext);
		}

		let pubkey = commit.to_pubkey(&self).unwrap();

		let result = self.verify(msg, sig, &pubkey);
		match result {
			Ok(x) => Ok(x),
			Err(_) => result
		}
	}

	/// Creates a switch commitment from a blinding factor.
	pub fn switch_commit(&self,  blind: SecretKey) -> Result<Commitment, Error> {

		if self.caps != ContextFlag::Commit {
			return Err(Error::IncapableContext);
		}
		let mut commit = [0; 33];
		unsafe {
			ffi::secp256k1_switch_commit(self.ctx, commit.as_mut_ptr(), blind.as_ptr(), constants::GENERATOR_J.as_ptr());
		};
		Ok(Commitment(commit))
	}

	/// Creates a pedersen commitment from a value and a blinding factor
	pub fn commit(&self, value: u64, blind: SecretKey) -> Result<Commitment, Error> {

		if self.caps != ContextFlag::Commit {
			return Err(Error::IncapableContext);
		}
		let mut commit = [0; 33];

		unsafe {
			ffi::secp256k1_pedersen_commit(
				self.ctx,
				commit.as_mut_ptr(),
				blind.as_ptr(),
				value,
				constants::GENERATOR_H.as_ptr(),
			)};
		Ok(Commitment(commit))
	}

	/// Convenience method to Create a pedersen commitment only from a value,
	/// with a zero blinding factor
	pub fn commit_value(&self, value: u64) -> Result<Commitment, Error> {

		if self.caps != ContextFlag::Commit {
			return Err(Error::IncapableContext);
		}
		let mut commit = [0; 33];
		let zblind = [0; 32];

		unsafe {
			ffi::secp256k1_pedersen_commit(
				self.ctx,
				commit.as_mut_ptr(),
				zblind.as_ptr(),
				value,
				constants::GENERATOR_H.as_ptr(),
			)};
		Ok(Commitment(commit))
	}

	/// Taking vectors of positive and negative commitments as well as an
	/// expected excess, verifies that it all sums to zero.
	pub fn verify_commit_sum(
		&self,
		positive: Vec<Commitment>,
		negative: Vec<Commitment>
	) -> bool {
		let pos = map_vec!(positive, |p| p.0.as_ptr());
		let neg = map_vec!(negative, |n| n.0.as_ptr());
		unsafe {
			ffi::secp256k1_pedersen_verify_tally(
				self.ctx,
				pos.as_ptr(),
				pos.len() as size_t,
				neg.as_ptr(),
				neg.len() as size_t,
			) == 1
		}
	}

	/// Computes the sum of multiple positive and negative pedersen commitments.
	pub fn commit_sum(
		&self,
		positive: Vec<Commitment>,
		negative: Vec<Commitment>
	) -> Result<Commitment, Error> {
		let pos = map_vec!(positive, |p| p.0.as_ptr());
		let neg = map_vec!(negative, |n| n.0.as_ptr());
		let mut ret = unsafe { Commitment::blank() };
		let err = unsafe {
			ffi::secp256k1_pedersen_commit_sum(
				self.ctx,
				ret.as_mut_ptr(),
				pos.as_ptr(),
				pos.len() as size_t,
				neg.as_ptr(),
				neg.len() as size_t,
			)
		};
		if err == 1 {
			Ok(ret)
		} else {
			Err(Error::IncorrectCommitSum)
		}
	}

	/// Computes the sum of multiple positive and negative blinding factors.
	pub fn blind_sum(
		&self,
		positive: Vec<SecretKey>,
		negative: Vec<SecretKey>
	) -> Result<SecretKey, Error> {
		let mut neg = map_vec!(negative, |n| n.as_ptr());
		let mut all = map_vec!(positive, |p| p.as_ptr());
		all.append(&mut neg);
		let mut ret: [u8; 32] = unsafe { mem::uninitialized() };
		unsafe {
			assert_eq!(
				ffi::secp256k1_pedersen_blind_sum(
				self.ctx,
				ret.as_mut_ptr(),
				all.as_ptr(),
				all.len() as size_t,
				positive.len() as size_t,
			), 1);
		}
		// secp256k1 should never return an invalid private
		SecretKey::from_slice(self, &ret)
	}

	/// Convenience function for generating a random nonce for a range proof.
	/// We will need the nonce later if we want to rewind the range proof.
	pub fn nonce(&self) -> [u8; 32] {
	    let mut rng = OsRng::new().unwrap();
	    let mut nonce = [0u8; 32];
	    rng.fill_bytes(&mut nonce);
	    nonce
	}

	/// Produces a range proof for the provided value, using min and max
	/// bounds, relying
	/// on the blinding factor and commitment.
	pub fn range_proof(
		&self,
		min: u64,
		value: u64,
		blind: SecretKey,
		commit: Commitment,
		message: ProofMessage,
	) -> RangeProof {
		let mut retried = false;
		let mut proof = [0; constants::MAX_PROOF_SIZE];
		let mut plen = constants::MAX_PROOF_SIZE as size_t;

		// use a "known key" as the nonce, specifically the blinding factor
		// of the commitment for which we are generating the range proof
		// so we can later recover the value and the message by unwinding the range proof
		// with the same nonce
		let nonce = blind.clone();

		let extra_commit = [0u8; 33];

		// TODO - confirm this reworked retry logic works as expected
		// pretty sure the original approach retried on success (so twice in total)
		// and just kept looping forever on error
		loop {
			let success = unsafe {
				// because: "This can randomly fail with probability around one in 2^100.
				// If this happens, buy a lottery ticket and retry."
				ffi::secp256k1_rangeproof_sign(
					self.ctx,
					proof.as_mut_ptr(),
					&mut plen,
					min,
					commit.as_ptr(),
					blind.as_ptr(),
					nonce.as_ptr(),
					0,
					64,
					value,
					message.as_ptr(),
					message.len(),
					extra_commit.as_ptr(),
					0 as size_t,
					constants::GENERATOR_H.as_ptr(),
				) == 1
			};
			// break out of the loop immediately on success or
			// or on the 2nd attempt if we retried
			if success || retried {
				break;
			} else {
				retried = true;
			}
		}
		RangeProof {
			proof: proof,
			plen: plen as usize,
		}
	}

	/// Verify a proof that a committed value is within a range.
	pub fn verify_range_proof(
		&self,
		commit: Commitment,
		proof: RangeProof
	) -> Result<ProofRange, Error> {
		let mut min: u64 = 0;
		let mut max: u64 = 0;

		let extra_commit = [0u8; 33];

		let success = unsafe {
			ffi::secp256k1_rangeproof_verify(
				self.ctx,
				&mut min,
				&mut max,
				commit.as_ptr(),
				proof.proof.as_ptr(),
				proof.plen as size_t,
				extra_commit.as_ptr(),
				0 as size_t,
				constants::GENERATOR_H.as_ptr(),
			 ) == 1
		};

		if success {
			Ok(ProofRange {
				min: min,
				max: max,
			})
		} else {
			Err(Error::InvalidRangeProof)
		}
	}

	/// Verify a range proof and rewind the proof to recover information
	/// sent by its author.
	pub fn rewind_range_proof(
		&self,
		commit: Commitment,
		proof: RangeProof,
		nonce: SecretKey,
	) -> ProofInfo {
		let mut value: u64 = 0;
		let mut blind: [u8; 32] = unsafe { mem::uninitialized() };
		let mut message: [u8; constants::PROOF_MSG_SIZE] = unsafe { mem::uninitialized() };
		let mut mlen: usize = constants::PROOF_MSG_SIZE;
		let mut min: u64 = 0;
		let mut max: u64 = 0;

		let extra_commit = [0u8; 33];

		let success = unsafe {
			ffi::secp256k1_rangeproof_rewind(
				self.ctx,
				blind.as_mut_ptr(),
				&mut value,
				message.as_mut_ptr(),
				&mut mlen,
				nonce.as_ptr(),
				&mut min,
				&mut max,
				commit.as_ptr(),
				proof.proof.as_ptr(),
				proof.plen as size_t,
				extra_commit.as_ptr(),
				0 as size_t,
				constants::GENERATOR_H.as_ptr(),
			) == 1
		};

		ProofInfo {
			success: success,
			value: value,
			message: ProofMessage::from_bytes(&message),
			mlen: mlen,
			min: min,
			max: max,
			exp: 0,
			mantissa: 0,
		}
	}

	/// General information extracted from a range proof. Does not provide any
	/// information about the value or the message (see rewind).
	pub fn range_proof_info(&self, proof: RangeProof) -> ProofInfo {
		let mut exp: i32 = 0;
		let mut mantissa: i32 = 0;
		let mut min: u64 = 0;
		let mut max: u64 = 0;

		let extra_commit = [0u8; 33];

		let success = unsafe {
			ffi::secp256k1_rangeproof_info(
				self.ctx,
				&mut exp,
				&mut mantissa,
				&mut min,
				&mut max,
				proof.proof.as_ptr(),
				proof.plen as size_t,
				extra_commit.as_ptr(),
				0 as size_t,
				constants::GENERATOR_H.as_ptr(),
			) == 1
		};
		ProofInfo {
			success: success,
			value: 0,
			message: ProofMessage::empty(),
			mlen: 0,
			min: min,
			max: max,
			exp: exp,
			mantissa: mantissa,
		}
	}

	/// Produces a bullet proof for the provided value, using min and max
	/// bounds, relying on the blinding factor and value. If a message is passed,
	/// it will be truncated to 64 bytes
	pub fn bullet_proof(
		&self,
		value: u64,
		blind: SecretKey,
		nonce: SecretKey,
		extra_data: Option<Vec<u8>>,
		message: Option<ProofMessage>,
	) -> RangeProof {
		let mut proof = [0; constants::MAX_PROOF_SIZE];
		let mut plen = constants::MAX_PROOF_SIZE as size_t;

		let blind_vec:Vec<[u8;constants::SECRET_KEY_SIZE]> = vec![blind.0];
		let blind_vec = &blind_vec[..];
		let n_bits = 64;

<<<<<<< HEAD
		let message_ptr = match message {
				Some(mut m) => {
					m.truncate(constants::BULLET_PROOF_MSG_SIZE);
					m.as_ptr()
				},
				None => ptr::null(),
		};

		let extra_data = match extra_data {
				Some(d) => {
					d
				},
				None => vec![],
		};

		// TODO - confirm this reworked retry logic works as expected
		// pretty sure the original approach retried on success (so twice in total)
		// and just kept looping forever on error
		loop {
			let success = unsafe {
				// because: "This can randomly fail with probability around one in 2^100.
				// If this happens, buy a lottery ticket and retry."
				ffi::secp256k1_bulletproof_rangeproof_prove_single_w_scratch(
					self.ctx,
					proof.as_mut_ptr(),
					&mut plen,
					value,
					blind_vec[0].as_ptr(),
					constants::GENERATOR_H.as_ptr(),
					n_bits as size_t,
					nonce.as_ptr(),
					extra_data.as_ptr(),
					extra_data.len() as size_t,
					message_ptr
				) == 1
			};
			// break out of the loop immediately on success or
			// or on the 2nd attempt if we retried
			if success || retried {
				break;
			} else {
				retried = true;
			}
		}
=======
		let (extra_data_len, extra_data) = match extra_data {
				Some(d) => (d.len(), d),
				None => (0, vec![]),
		};

		let _success = unsafe {
			let scratch = ffi::secp256k1_scratch_space_create(self.ctx, 256 * MAX_WIDTH);
			let gens = ffi::secp256k1_bulletproof_generators_create(self.ctx, constants::GENERATOR_G.as_ptr(), 256, 1);
			let result = ffi::secp256k1_bulletproof_rangeproof_prove(
				self.ctx,
				scratch,
				gens,
				proof.as_mut_ptr(),
				&mut plen,
				&value,
				0,
				blind_vec.as_ptr(),
				1,
				constants::GENERATOR_H.as_ptr(),
				n_bits as size_t,
				nonce.as_ptr(),
				extra_data.as_ptr(),
				extra_data_len as size_t,
			);

			ffi::secp256k1_bulletproof_generators_destroy(self.ctx, gens);
			ffi::secp256k1_scratch_space_destroy(scratch);

			result == 1
		};

>>>>>>> 2564e8ce
		RangeProof {
			proof: proof,
			plen: plen as usize,
		}
	}

	/// Verify with bullet proof that a committed value is positive
	pub fn verify_bullet_proof(
		&self,
		commit: Commitment,
		proof: RangeProof,
		extra_data: Option<Vec<u8>>,
	) -> Result<ProofRange, Error> {
		let n_bits = 64;

		let (extra_data_len, extra_data) = match extra_data {
				Some(d) => (d.len(), d),
				None => (0, vec![]),
		};

		let success = unsafe {
			ffi::secp256k1_bulletproof_rangeproof_verify_single_w_scratch(
				self.ctx,
				proof.proof.as_ptr(),
				proof.plen as size_t,
				commit.as_ptr(),
				n_bits as size_t,
				constants::GENERATOR_H.as_ptr(),
				extra_data.as_ptr(),
<<<<<<< HEAD
				extra_data.len() as size_t
			 ) == 1
=======
				extra_data_len as size_t,
			 );
			ffi::secp256k1_bulletproof_generators_destroy(self.ctx, gens);
			ffi::secp256k1_scratch_space_destroy(scratch);
			result == 1
		};

		if success {
			Ok(ProofRange {
				min: 0,
				max: u64::MAX,
			})
		} else {
			Err(Error::InvalidRangeProof)
		}
	}

	/// Verify with bullet proof that a committed value is positive
	pub fn verify_bullet_proof_multi(
		&self,
		commits: Vec<Commitment>,
		proofs: Vec<RangeProof>,
		extra_data_in: Option<Vec<Vec<u8>>>,
	) -> Result<ProofRange, Error> {
		let n_bits = 64;

		let proof_size = if proofs.len()>0 {
			proofs[0].plen
		} else {
			constants::SINGLE_BULLET_PROOF_SIZE
		};

		let commit_vec = map_vec!(commits, |c| c.0.as_ptr());
		let proof_vec = map_vec!(proofs, |p| p.proof.as_ptr());
		let min_values = vec![0; proofs.len()];

		// converting vec of vecs to expected pointer
		let (extra_data_vec, extra_data_lengths) = {
			if extra_data_in.is_some() {
				let ed = extra_data_in.unwrap();
				let extra_data_vec = map_vec!(ed, |d| d.as_ptr());
				(extra_data_vec, vec![ed.len()])
			} else {
				let extra_data:Vec<u8> = vec![];
				let extra_data_vec = vec![extra_data.as_ptr()];
				(extra_data_vec, vec![0])
			}
		};

		let success = unsafe {
			let scratch = ffi::secp256k1_scratch_space_create(self.ctx, 256 * MAX_WIDTH);
			let gens = ffi::secp256k1_bulletproof_generators_create(self.ctx, constants::GENERATOR_G.as_ptr(), 256, 1);
			let result = ffi::secp256k1_bulletproof_rangeproof_verify_multi(
				self.ctx,
				scratch,
				gens,
				proof_vec.as_ptr(),
				proof_vec.len(),
				proof_size,
				min_values.as_ptr(),
				commit_vec.as_ptr(),
				1,
				n_bits as size_t,
				constants::GENERATOR_H.as_ptr(),
				extra_data_vec.as_ptr(),
				extra_data_lengths.as_ptr(),
			 );
			ffi::secp256k1_bulletproof_generators_destroy(self.ctx, gens);
			ffi::secp256k1_scratch_space_destroy(scratch);
			result == 1
>>>>>>> 2564e8ce
		};

		if success {
			Ok(ProofRange {
				min: 0,
				max: u64::MAX,
			})
		} else {
			Err(Error::InvalidRangeProof)
		}
	}

<<<<<<< HEAD
	/// Unwind a bullet proof to get the message out
	#[deprecated(since="0.1.0", note="Experimental - underlying code unreviewed and subject to change")]
	pub fn unwind_bullet_proof(
=======
	/// Rewind a bullet proof to get the value and Blinding factor back out
	pub fn rewind_bullet_proof(
>>>>>>> 2564e8ce
		&self,
		commit: Commitment,
		blind: SecretKey,
		nonce: SecretKey,
		extra_data: Option<Vec<u8>>,
		proof: RangeProof
	) -> Result<ProofMessage, Error> {
		let n_bits = 64;

		let extra_data = match extra_data {
				Some(d) => {
					d
				},
				None => vec![],
		};

		let mut message = [0u8; 64];

		let success = unsafe {
			ffi::secp256k1_bulletproof_rangeproof_unwind_message(
				self.ctx,
				proof.proof.as_ptr(),
				proof.plen as size_t,
				commit.as_ptr(),
				n_bits as size_t,
				constants::GENERATOR_H.as_ptr(),
				extra_data.as_ptr(),
				extra_data.len() as size_t,
				blind.as_ptr(),
				nonce.as_ptr(),
				message.as_mut_ptr(),
			 ) == 1
		};

		if success {
			Ok(ProofMessage::from_bytes(&message))
		} else {
			Err(Error::InvalidRangeProof)
		}
	}
}

#[cfg(test)]
mod tests {
    use super::{Commitment, RangeProof, ProofMessage, Message, Secp256k1};
    use ContextFlag;
    use key::{ONE_KEY, ZERO_KEY, SecretKey};

    use rand::os::OsRng;
	use rand::{Rng, thread_rng};


    #[test]
    fn test_verify_commit_sum_zero_keys() {
        let secp = Secp256k1::with_caps(ContextFlag::Commit);

        fn commit(value: u64) -> Commitment {
            let secp = Secp256k1::with_caps(ContextFlag::Commit);
            let blinding = ZERO_KEY;
            secp.commit(value, blinding).unwrap()
        }

        assert!(secp.verify_commit_sum(
            vec![],
            vec![],
        ));

        assert!(secp.verify_commit_sum(
            vec![commit(5)],
            vec![commit(5)],
        ));

        assert!(secp.verify_commit_sum(
            vec![commit(3), commit(2)],
            vec![commit(5)],
        ));

        assert!(secp.verify_commit_sum(
            vec![commit(2), commit(4)],
            vec![commit(1), commit(5)],
        ));
    }

    #[test]
    fn test_verify_commit_sum_one_keys() {
        let secp = Secp256k1::with_caps(ContextFlag::Commit);

        fn commit(value: u64, blinding: SecretKey) -> Commitment {
            let secp = Secp256k1::with_caps(ContextFlag::Commit);
            secp.commit(value, blinding).unwrap()

        }

        assert!(secp.verify_commit_sum(
            vec![commit(5, ONE_KEY)],
            vec![commit(5, ONE_KEY)],
        ));

        // we expect this not to verify
        // even though the values add up to 0
        // the keys themselves do not add to 0
        assert_eq!(secp.verify_commit_sum(
            vec![commit(3, ONE_KEY), commit(2, ONE_KEY)],
            vec![commit(5, ONE_KEY)],
        ), false);

        // to get these to verify we need to
        // use the same "sum" of blinding factors on both sides
        let two_key = secp.blind_sum(vec![ONE_KEY, ONE_KEY], vec![]).unwrap();
        assert!(secp.verify_commit_sum(
            vec![commit(3, ONE_KEY), commit(2, ONE_KEY)],
            vec![commit(5, two_key)],
        ));
    }

    #[test]
    fn test_verify_commit_sum_random_keys() {
        let secp = Secp256k1::with_caps(ContextFlag::Commit);

        fn commit(value: u64, blinding: SecretKey) -> Commitment {
            let secp = Secp256k1::with_caps(ContextFlag::Commit);
            secp.commit(value, blinding).unwrap()
        }

        let blind_pos = SecretKey::new(&secp, &mut OsRng::new().unwrap());
        let blind_neg = SecretKey::new(&secp, &mut OsRng::new().unwrap());

        // now construct blinding factor to net out appropriately
        let blind_sum = secp.blind_sum(vec![blind_pos], vec![blind_neg]).unwrap();

        assert!(secp.verify_commit_sum(
            vec![commit(101, blind_pos)],
            vec![commit(75, blind_neg), commit(26, blind_sum)],
        ));
    }

	#[test]
	// to_pubkey() is not currently working as secp does currently
	// provide an api to extract a public key from a commitment
	fn test_to_pubkey() {
		let secp = Secp256k1::with_caps(ContextFlag::Commit);
		let blinding = SecretKey::new(&secp, &mut OsRng::new().unwrap());
		let commit = secp.commit(5, blinding).unwrap();
		let pubkey = commit.to_pubkey(&secp);
		match pubkey {
			Ok(_) => {
				// this is good
			},
			Err(_) => {
				panic!("this is not good");
			}
		}
	}

	#[test]
	fn test_sign_with_pubkey_from_commitment() {
		let secp = Secp256k1::with_caps(ContextFlag::Commit);
		let blinding = SecretKey::new(&secp, &mut OsRng::new().unwrap());
		let commit = secp.commit(0u64, blinding).unwrap();

		let mut msg = [0u8; 32];
		thread_rng().fill_bytes(&mut msg);
		let msg = Message::from_slice(&msg).unwrap();

		let sig = secp.sign(&msg, &blinding).unwrap();

		let pubkey = commit.to_pubkey(&secp).unwrap();

		// check that we can successfully verify the signature with the public key
		if let Ok(_) = secp.verify(&msg, &sig, &pubkey) {
			// this is good
		} else {
			panic!("this is not good");
		}
	}

	#[test]
	fn test_commit_sum() {
		let secp = Secp256k1::with_caps(ContextFlag::Commit);

		fn commit(value: u64, blinding: SecretKey) -> Commitment {
			let secp = Secp256k1::with_caps(ContextFlag::Commit);
			secp.commit(value, blinding).unwrap()
		}

		let blind_a = SecretKey::new(&secp, &mut OsRng::new().unwrap());
		let blind_b = SecretKey::new(&secp, &mut OsRng::new().unwrap());

		let commit_a = commit(3, blind_a);
		let commit_b = commit(2, blind_b);

		let blind_c = secp.blind_sum(vec![blind_a, blind_b], vec![]).unwrap();

		let commit_c = commit(3 + 2, blind_c);

		let commit_d = secp.commit_sum(vec![commit_a, commit_b], vec![]).unwrap();
		assert_eq!(commit_c, commit_d);

		let blind_e = secp.blind_sum(vec![blind_a], vec![blind_b]).unwrap();

		let commit_e = commit(3 - 2, blind_e);

		let commit_f = secp.commit_sum(vec![commit_a], vec![commit_b]).unwrap();
		assert_eq!(commit_e, commit_f);
	}

	#[test]
	fn test_range_proof() {
		let secp = Secp256k1::with_caps(ContextFlag::Commit);
		let blinding = SecretKey::new(&secp, &mut OsRng::new().unwrap());
		let commit = secp.commit(7, blinding).unwrap();
		let msg = ProofMessage::empty();
		let range_proof = secp.range_proof(0, 7, blinding, commit, msg.clone());
		let proof_range = secp.verify_range_proof(commit, range_proof).unwrap();

		assert_eq!(proof_range.min, 0);

		let proof_info = secp.range_proof_info(range_proof);
		assert!(proof_info.success);
		assert_eq!(proof_info.min, 0);
		// check we get no information back for the value here
		assert_eq!(proof_info.value, 0);

		let proof_info = secp.rewind_range_proof(commit, range_proof, blinding);
		assert!(proof_info.success);
		assert_eq!(proof_info.min, 0);
		assert_eq!(proof_info.value, 7);

		// check we cannot rewind a range proof without the original nonce
		let bad_nonce = SecretKey::new(&secp, &mut OsRng::new().unwrap());
		let bad_info = secp.rewind_range_proof(commit, range_proof, bad_nonce);
		assert_eq!(bad_info.success, false);
		assert_eq!(bad_info.value, 0);

		// check we can construct and verify a range proof on value 0
		let commit = secp.commit(0, blinding).unwrap();
		let range_proof = secp.range_proof(0, 0, blinding, commit, msg);
		secp.verify_range_proof(commit, range_proof).unwrap();
		let proof_info = secp.rewind_range_proof(commit, range_proof, blinding.clone());
		assert!(proof_info.success);
		assert_eq!(proof_info.min, 0);
		assert_eq!(proof_info.value, 0);
	}

	#[test]
	fn test_bullet_proof() {
		// Test Bulletproofs without message
		let secp = Secp256k1::with_caps(ContextFlag::Commit);
		let blinding = SecretKey::new(&secp, &mut OsRng::new().unwrap());
		let value = 12345678;
		let commit = secp.commit(value, blinding).unwrap();
		let bullet_proof = secp.bullet_proof(value, blinding, blinding, None, None);

		// correct verification
		println!("Bullet proof len: {}", bullet_proof.plen);
		let proof_range = secp.verify_bullet_proof(commit, bullet_proof, None).unwrap();
		assert_eq!(proof_range.min, 0);

		// wrong value committed to
		let value = 12345678;
		let wrong_commit = secp.commit(87654321, blinding).unwrap();
		let bullet_proof = secp.bullet_proof(value, blinding, blinding, None, None);
		if !secp.verify_bullet_proof(wrong_commit, bullet_proof, None).is_err(){
			panic!("Bullet proof verify should have errored");
		}

		// wrong blinding
		let value = 12345678;
		let commit = secp.commit(value, blinding).unwrap();
		let blinding = SecretKey::new(&secp, &mut OsRng::new().unwrap());
		let bullet_proof = secp.bullet_proof(value, blinding, blinding, None, None);
		if !secp.verify_bullet_proof(commit, bullet_proof, None).is_err(){
			panic!("Bullet proof verify should have errored");
		}

		// Commit to some extra data in the bulletproof
		let extra_data = [0u8;32].to_vec();
		let blinding = SecretKey::new(&secp, &mut OsRng::new().unwrap());
		let value = 12345678;
		let commit = secp.commit(value, blinding).unwrap();
		let bullet_proof = secp.bullet_proof(value, blinding, blinding, Some(extra_data.clone()), None);
		if secp.verify_bullet_proof(commit, bullet_proof, Some(extra_data.clone())).is_err(){
			panic!("Bullet proof verify should NOT have errored.");
		}
		// Check verify fails without extra commit data
		let mut malleated_extra_data = [0u8;32];
		malleated_extra_data[0]= 1;
		let res = secp.verify_bullet_proof(commit, bullet_proof, Some(malleated_extra_data.clone().to_vec()) );
		if !res.is_err() {
			panic!("Bullet proof verify should have errored: {:?}", res);
		}

		// Ensure verification works with extra data

		// Embed message into rangeproof with extra data
		let blinding = SecretKey::new(&secp, &mut OsRng::new().unwrap());
		let nonce = SecretKey::new(&secp, &mut OsRng::new().unwrap());
		let value = 12345678;
		let commit = secp.commit(value, blinding).unwrap();
		let mut message = [0u8;64];
		print!("Message: ");
		for i in 0..message.len() {
			message[i]=i as u8;
			print!("{} ", message[i]);
		}
		println!();
		let bullet_proof = secp.bullet_proof(value, blinding, nonce, Some(extra_data.clone()), Some(ProofMessage::from_bytes(&message)));
		// Unwind message with same blinding factor
		let recovered_message = secp.unwind_bullet_proof(commit, blinding, nonce, Some(extra_data.clone()), bullet_proof).unwrap();
		let message_bytes = recovered_message.as_bytes().clone();
		print!("Recovered message: ");
		for i in 0..message_bytes.len() {
			print!("{} ", message_bytes[i]);
			assert_eq!(message[i], message_bytes[i]);
		}
		println!();

		// unwinding with wrong extra data should puke
		let recovered_message = secp.unwind_bullet_proof(commit, 
			blinding, blinding, Some(malleated_extra_data.clone().to_vec()), bullet_proof);
		if !recovered_message.is_err(){
			panic!("Bullet proof verify with message should have errored.");
		}
	}

	#[test]
	fn test_bullet_proof_verify_multi() {
		let mut commits:Vec<Commitment> = vec![];
		let mut proofs:Vec<RangeProof> = vec![];

		let secp = Secp256k1::with_caps(ContextFlag::Commit);
		let blinding = SecretKey::new(&secp, &mut OsRng::new().unwrap());
		let wrong_blinding = SecretKey::new(&secp, &mut OsRng::new().unwrap());
		let value = 12345678;

		let wrong_commit = secp.commit(value, wrong_blinding).unwrap();

		commits.push(secp.commit(value, blinding).unwrap());
		proofs.push(secp.bullet_proof(value, blinding, blinding, None));
		println!("1");
		let proof_range = secp.verify_bullet_proof(commits[0].clone(), proofs[0].clone(), None).unwrap();
		assert_eq!(proof_range.min, 0);

		// verify with single element in each
		println!("2");
		let proof_range = secp.verify_bullet_proof_multi(commits.clone(), proofs.clone(), None).unwrap();
		assert_eq!(proof_range.min, 0);
		
<<<<<<< HEAD
		// Wrong blinding but correct extra data should give us nonsense
		let blinding = SecretKey::new(&secp, &mut OsRng::new().unwrap());
		let recovered_message = secp.unwind_bullet_proof(commit, blinding, blinding, Some(extra_data.clone()), bullet_proof).unwrap();
		let message_bytes = recovered_message.as_bytes().clone();
		print!("Recovered message w/ incorrect blinding: ");
		let mut matches = true;
		for i in 0..message_bytes.len() {
			if message_bytes[i] != message[i] {
				matches = false;
				break;
			}
		}
		assert_eq!(matches, false);
		println!();
	}

	#[test]
	fn test_bullet_nonce_neq_blind() {
		use std;
		use super::*;
		let secp = Secp256k1::with_caps(ContextFlag::Commit);
		let mut rng = OsRng::new().unwrap();
		let value = 1234567;
		let blind = SecretKey::new(&secp, &mut rng);
		let nonce = SecretKey::new(&secp, &mut rng);
		let mut msg = [0u8; 64];
		rng.fill_bytes(&mut msg);

		// ffi structures
		let n_bits = 64;
		let mut proof = [0; constants::MAX_PROOF_SIZE];
		let mut plen = constants::MAX_PROOF_SIZE as size_t;
		let extra_data = vec![];

		// create proof
		let success = unsafe {
			ffi::secp256k1_bulletproof_rangeproof_prove_single_w_scratch(
				secp.ctx,
				proof.as_mut_ptr(),
				&mut plen,
				value,
				blind.as_ptr(),
				constants::GENERATOR_H.as_ptr(),
				n_bits as size_t,
				nonce.as_ptr(),
				extra_data.as_ptr(),
				extra_data.len() as size_t,
				msg.as_ptr()
			) == 1
		};
		assert!(success);

		// unwind proof
		let mut unwinded_msg = [0u8; 64];
		let commit = secp.commit(value, blind).unwrap();
		let success = unsafe {
			ffi::secp256k1_bulletproof_rangeproof_unwind_message(
				secp.ctx,
				proof.as_ptr(),
				plen as size_t,
				commit.as_ptr(),
				n_bits as size_t,
				constants::GENERATOR_H.as_ptr(),
				extra_data.as_ptr(),
				extra_data.len() as size_t,
				blind.as_ptr(),
				nonce.as_ptr(),
				unwinded_msg.as_mut_ptr(),
			) == 1
		};
		assert!(success);

		println!("msg:     {:?}", msg.to_vec());
		println!("unwinded:{:?}", unwinded_msg.to_vec());

		for i in 0..msg.len() {
			assert_eq!(msg[i], unwinded_msg[i]);
		}
=======
		// verify wrong proof
		commits[0] = wrong_commit.clone();
		println!("3");
		if !secp.verify_bullet_proof_multi(commits.clone(), proofs.clone(), None).is_err() {
			panic!("Bullet proof multy verify should have errored.");
		}

	// TODO double elements, not working
	// commits = vec![];
	// commits.push(secp.commit(value, blinding).unwrap());
	// commits.push(secp.commit(value, blinding).unwrap());
	// proofs.push(secp.bullet_proof(value, blinding, blinding, None));
	// kprintln!("4");
	// let proof_range = secp.verify_bullet_proof_multi(commits.clone(), proofs.clone()).unwrap();
	// assert_eq!(proof_range.min, 0);
	// assert_eq!(proof_range.min, 0);
>>>>>>> 2564e8ce
	}

}<|MERGE_RESOLUTION|>--- conflicted
+++ resolved
@@ -624,52 +624,6 @@
 		let blind_vec = &blind_vec[..];
 		let n_bits = 64;
 
-<<<<<<< HEAD
-		let message_ptr = match message {
-				Some(mut m) => {
-					m.truncate(constants::BULLET_PROOF_MSG_SIZE);
-					m.as_ptr()
-				},
-				None => ptr::null(),
-		};
-
-		let extra_data = match extra_data {
-				Some(d) => {
-					d
-				},
-				None => vec![],
-		};
-
-		// TODO - confirm this reworked retry logic works as expected
-		// pretty sure the original approach retried on success (so twice in total)
-		// and just kept looping forever on error
-		loop {
-			let success = unsafe {
-				// because: "This can randomly fail with probability around one in 2^100.
-				// If this happens, buy a lottery ticket and retry."
-				ffi::secp256k1_bulletproof_rangeproof_prove_single_w_scratch(
-					self.ctx,
-					proof.as_mut_ptr(),
-					&mut plen,
-					value,
-					blind_vec[0].as_ptr(),
-					constants::GENERATOR_H.as_ptr(),
-					n_bits as size_t,
-					nonce.as_ptr(),
-					extra_data.as_ptr(),
-					extra_data.len() as size_t,
-					message_ptr
-				) == 1
-			};
-			// break out of the loop immediately on success or
-			// or on the 2nd attempt if we retried
-			if success || retried {
-				break;
-			} else {
-				retried = true;
-			}
-		}
-=======
 		let (extra_data_len, extra_data) = match extra_data {
 				Some(d) => (d.len(), d),
 				None => (0, vec![]),
@@ -701,7 +655,6 @@
 			result == 1
 		};
 
->>>>>>> 2564e8ce
 		RangeProof {
 			proof: proof,
 			plen: plen as usize,
@@ -731,10 +684,6 @@
 				n_bits as size_t,
 				constants::GENERATOR_H.as_ptr(),
 				extra_data.as_ptr(),
-<<<<<<< HEAD
-				extra_data.len() as size_t
-			 ) == 1
-=======
 				extra_data_len as size_t,
 			 );
 			ffi::secp256k1_bulletproof_generators_destroy(self.ctx, gens);
@@ -805,7 +754,6 @@
 			ffi::secp256k1_bulletproof_generators_destroy(self.ctx, gens);
 			ffi::secp256k1_scratch_space_destroy(scratch);
 			result == 1
->>>>>>> 2564e8ce
 		};
 
 		if success {
@@ -818,14 +766,8 @@
 		}
 	}
 
-<<<<<<< HEAD
-	/// Unwind a bullet proof to get the message out
-	#[deprecated(since="0.1.0", note="Experimental - underlying code unreviewed and subject to change")]
-	pub fn unwind_bullet_proof(
-=======
 	/// Rewind a bullet proof to get the value and Blinding factor back out
 	pub fn rewind_bullet_proof(
->>>>>>> 2564e8ce
 		&self,
 		commit: Commitment,
 		blind: SecretKey,
@@ -1174,86 +1116,6 @@
 		let proof_range = secp.verify_bullet_proof_multi(commits.clone(), proofs.clone(), None).unwrap();
 		assert_eq!(proof_range.min, 0);
 		
-<<<<<<< HEAD
-		// Wrong blinding but correct extra data should give us nonsense
-		let blinding = SecretKey::new(&secp, &mut OsRng::new().unwrap());
-		let recovered_message = secp.unwind_bullet_proof(commit, blinding, blinding, Some(extra_data.clone()), bullet_proof).unwrap();
-		let message_bytes = recovered_message.as_bytes().clone();
-		print!("Recovered message w/ incorrect blinding: ");
-		let mut matches = true;
-		for i in 0..message_bytes.len() {
-			if message_bytes[i] != message[i] {
-				matches = false;
-				break;
-			}
-		}
-		assert_eq!(matches, false);
-		println!();
-	}
-
-	#[test]
-	fn test_bullet_nonce_neq_blind() {
-		use std;
-		use super::*;
-		let secp = Secp256k1::with_caps(ContextFlag::Commit);
-		let mut rng = OsRng::new().unwrap();
-		let value = 1234567;
-		let blind = SecretKey::new(&secp, &mut rng);
-		let nonce = SecretKey::new(&secp, &mut rng);
-		let mut msg = [0u8; 64];
-		rng.fill_bytes(&mut msg);
-
-		// ffi structures
-		let n_bits = 64;
-		let mut proof = [0; constants::MAX_PROOF_SIZE];
-		let mut plen = constants::MAX_PROOF_SIZE as size_t;
-		let extra_data = vec![];
-
-		// create proof
-		let success = unsafe {
-			ffi::secp256k1_bulletproof_rangeproof_prove_single_w_scratch(
-				secp.ctx,
-				proof.as_mut_ptr(),
-				&mut plen,
-				value,
-				blind.as_ptr(),
-				constants::GENERATOR_H.as_ptr(),
-				n_bits as size_t,
-				nonce.as_ptr(),
-				extra_data.as_ptr(),
-				extra_data.len() as size_t,
-				msg.as_ptr()
-			) == 1
-		};
-		assert!(success);
-
-		// unwind proof
-		let mut unwinded_msg = [0u8; 64];
-		let commit = secp.commit(value, blind).unwrap();
-		let success = unsafe {
-			ffi::secp256k1_bulletproof_rangeproof_unwind_message(
-				secp.ctx,
-				proof.as_ptr(),
-				plen as size_t,
-				commit.as_ptr(),
-				n_bits as size_t,
-				constants::GENERATOR_H.as_ptr(),
-				extra_data.as_ptr(),
-				extra_data.len() as size_t,
-				blind.as_ptr(),
-				nonce.as_ptr(),
-				unwinded_msg.as_mut_ptr(),
-			) == 1
-		};
-		assert!(success);
-
-		println!("msg:     {:?}", msg.to_vec());
-		println!("unwinded:{:?}", unwinded_msg.to_vec());
-
-		for i in 0..msg.len() {
-			assert_eq!(msg[i], unwinded_msg[i]);
-		}
-=======
 		// verify wrong proof
 		commits[0] = wrong_commit.clone();
 		println!("3");
@@ -1270,7 +1132,6 @@
 	// let proof_range = secp.verify_bullet_proof_multi(commits.clone(), proofs.clone()).unwrap();
 	// assert_eq!(proof_range.min, 0);
 	// assert_eq!(proof_range.min, 0);
->>>>>>> 2564e8ce
 	}
 
 }